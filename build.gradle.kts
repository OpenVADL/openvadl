--- conflicted
+++ resolved
@@ -110,7 +110,6 @@
     }
 }
 
-<<<<<<< HEAD
 val generateCheckstyleReport =
     tasks.register("generateCheckstyleReport") {
         doLast {
@@ -125,18 +124,6 @@
                 }
                 subproject.tasks.withType<Checkstyle>().forEach { task ->
                     projectCheckstylePairs.add(Pair(subproject, task))
-=======
-
-val generateCheckstyleReport = tasks.register("generateCheckstyleReport") {
-    doLast {
-
-        val projectCheckstylePairs = mutableListOf<Pair<Project, Checkstyle>>()
-        val failures = mutableListOf<String>()
-        subprojects.forEach { subproject ->
-            subproject.tasks.withType<JavaCompile> {
-                state.failure?.localizedMessage?.let {
-                    failures.add(it)
->>>>>>> 0add8e80
                 }
             }
 
@@ -148,20 +135,6 @@
                 projectReportDir.mkdirs()
             }
 
-<<<<<<< HEAD
-            if (failures.isNotEmpty()) {
-                val errorBlocks =
-                    failures.map { f ->
-                        """
-                        ```
-                        $f
-                        ```
-                        """.trimIndent()
-                    }.joinToString("\n")
-                bundledReportFile.writeText("### ❌ No Checkstyle Report\n$errorBlocks")
-                return@doLast
-            }
-=======
         if (failures.isNotEmpty()) {
             val errorBlocks = failures.joinToString("\n") { f ->
                 """
@@ -173,7 +146,6 @@
             bundledReportFile.writeText("### ❌ No Checkstyle Report\n$errorBlocks")
             return@doLast
         }
->>>>>>> 0add8e80
 
             logger.info("Generating Checkstyle markdown reports...")
             FileWriter(bundledReportFile).use { writer ->
