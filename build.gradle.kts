import net.ltgt.gradle.errorprone.CheckSeverity
import net.ltgt.gradle.errorprone.errorprone
import java.io.FileWriter
import javax.xml.parsers.DocumentBuilderFactory

buildscript {
    repositories {
        mavenCentral()
        gradlePluginPortal()
    }
    dependencies {
        classpath("net.ltgt.gradle:gradle-errorprone-plugin:2.0.1")
    }
}

plugins {
    id("java")
    checkstyle
    id("net.ltgt.errorprone") version "2.0.1" apply false
}

subprojects {
    plugins.apply("java")
    plugins.apply("net.ltgt.errorprone")
    plugins.apply("checkstyle")

    val errorProneVersion by extra("2.26.1")

    extra {
        errorProneVersion
    }

    checkstyle {
        toolVersion = "10.15.0"
        // configFile = project.projectDir.resolve("../config/checkstyle/checkstyle.xml")
        configDirectory.set(project.projectDir.resolve("../config/checkstyle/"))
        sourceSets = listOf()
        maxWarnings = 0
    }

    dependencies {
        add("errorprone", "com.uber.nullaway:nullaway:0.10.25")
        add("compileOnly", "com.google.code.findbugs:jsr305:3.0.2")
        add("errorprone", "com.google.errorprone:error_prone_core:$errorProneVersion")
        add("compileOnly", "com.google.errorprone:error_prone_annotations:$errorProneVersion")
        add("compileOnly", "org.jetbrains:annotations:24.0.1")
    }


    sourceSets {
        main {
            java {
                srcDir("main")
                exclude("main/resources/**")
            }
            resources {
                srcDir("main/resources")
            }
        }

        test {
            java {
                srcDir("test")
                exclude("test/resources/**")
            }
            resources {
                srcDir("test/resources")
            }
        }
    }

    tasks.withType<JavaCompile> {
        sourceCompatibility = "17"
        targetCompatibility = "17"

        if (!name.toLowerCase().contains("test")) {
            options.errorprone {
                check("NullAway", CheckSeverity.ERROR)
                option("NullAway:AnnotatedPackages", "vadl,java-annotations")
                disable("EqualsGetClass")
                excludedPaths.set(".*/generated/sources/coco/java/main/vadl/ast/*.*")
            }
        }
    }

    tasks {
        compileTestJava {
            options.errorprone.isEnabled.set(false)
        }
    }
}

/**************
 * CHECKSTYLE TASK CONFIGS
 *************/

tasks.register("checkstyleAll") {
    val checkstyleTasks =
        subprojects
            .map { setOf(it.tasks.checkstyleMain, it.tasks.checkstyleTest) }
            .flatten()

    dependsOn(checkstyleTasks)

    // All checkstyle tasks must be finalized by
    // the generateCheckstyleReport task
    subprojects.forEach {
        it.tasks.withType<Checkstyle> {
            finalizedBy(generateCheckstyleReport)
        }
    }
}

<<<<<<< HEAD
val generateCheckstyleReport =
    tasks.register("generateCheckstyleReport") {
        doLast {

            val projectCheckstylePairs = mutableListOf<Pair<Project, Checkstyle>>()
            var failures = mutableListOf<String>()
            subprojects.forEach { subproject ->
                subproject.tasks.withType<JavaCompile> {
                    state.failure?.localizedMessage?.let {
                        failures.add(it)
                    }
                }
                subproject.tasks.withType<Checkstyle>().forEach { task ->
                    projectCheckstylePairs.add(Pair(subproject, task))
=======

val generateCheckstyleReport = tasks.register("generateCheckstyleReport") {
    doLast {

        val projectCheckstylePairs = mutableListOf<Pair<Project, Checkstyle>>()
        val failures = mutableListOf<String>()
        subprojects.forEach { subproject ->
            subproject.tasks.withType<JavaCompile> {
                @Suppress("SAFE_CALL_WILL_CHANGE_NULLABILITY", "UNNECESSARY_SAFE_CALL")
                state.failure?.localizedMessage?.let {
                    failures.add(it)
>>>>>>> 44aa3150
                }
            }

            val projectReportDir = tasks.checkstyleMain.get().reports.xml.outputLocation.asFile.get().parentFile
            val bundledReportFile = File(projectReportDir, "report.md")

            // create report dir if necessary
            if (!projectReportDir.exists()) {
                projectReportDir.mkdirs()
            }

        if (failures.isNotEmpty()) {
            val errorBlocks = failures.joinToString("\n") { f ->
                """
                ```
                $f
                ```
                """.trimIndent()
            }
            bundledReportFile.writeText("### ❌ No Checkstyle Report\n$errorBlocks")
            return@doLast
        }

            logger.info("Generating Checkstyle markdown reports...")
            FileWriter(bundledReportFile).use { writer ->
                writer.append("### Checkstyle Report\n")
                // same location as
                projectCheckstylePairs.forEach { (project, task) ->
                    val checkName = "${project.name} (${task.name.removePrefix("checkstyle")})"
                    val subReport = genCheckstyleMdReport(checkName, task.reports.xml) ?: return@forEach

                    // not very efficient but should be fine for the md sizes
                    writer.append(subReport)
                    writer.append("\n\n")
                }
            }

            logger.info("✅ Bundled report written to ${bundledReportFile.absolutePath}.")
        }
    }

// /// Generates a markdown report for the given xml report
// /// in same directory as given report
fun genCheckstyleMdReport(
    checkName: String,
    xmlReport: SingleFileReport,
): String? {
    val reportFile = xmlReport.outputLocation.asFile.get()

    if (!reportFile.exists()) {
        logger.info("${reportFile.path}: XML Report does not exist... skip.")
        return null
    }

    logger.info("${reportFile.path}: Generating markdown report for $checkName... ")

    // Initialize XML Document Builder
    val dbFactory = DocumentBuilderFactory.newInstance()
    val dBuilder = dbFactory.newDocumentBuilder()
    val doc = dBuilder.parse(reportFile)
    doc.documentElement.normalize()

    val errors = doc.getElementsByTagName("error")
    val statusIcon = if (errors.length == 0) "✅" else "❌"

    // Start Markdown report
    val mdReport = StringBuilder()
    mdReport.append("<details>\n")
    mdReport.append("<summary>&nbsp;$statusIcon <b>$checkName</b>: Checkstyle found <b>${errors.length}</b> violations</summary>\n\n")
    mdReport.append("```\n")

    // Iterate through XML nodes and append to Markdown
    val fileList = doc.getElementsByTagName("file")

    for (i in 0 until fileList.length) {
        val fileNode = fileList.item(i)
        if (fileNode.nodeType == org.w3c.dom.Node.ELEMENT_NODE) {
            val elem = fileNode as org.w3c.dom.Element
            val fileName = elem.getAttribute("name")

            val errorList = elem.getElementsByTagName("error")
            if (errorList.length != 0) {
                mdReport.append("File: $fileName\n")
            }
            for (j in 0 until errorList.length) {
                val errorNode = errorList.item(j)
                if (errorNode.nodeType == org.w3c.dom.Node.ELEMENT_NODE) {
                    val errorElem = errorNode as org.w3c.dom.Element
                    val line = errorElem.getAttribute("line")
                    val severity = errorElem.getAttribute("severity")
                    val message = errorElem.getAttribute("message")
                    mdReport.append("    Line $line: $severity:\t$message\n")
                }
            }
        }
    }

    mdReport.append("```\n")
    mdReport.append("</details>")

    // save markdown report
    val mdFile = File(reportFile.parent, reportFile.nameWithoutExtension + ".md")
    val finalString = mdReport.toString()
    mdFile.writeText(finalString)
    return finalString
}<|MERGE_RESOLUTION|>--- conflicted
+++ resolved
@@ -111,7 +111,6 @@
     }
 }
 
-<<<<<<< HEAD
 val generateCheckstyleReport =
     tasks.register("generateCheckstyleReport") {
         doLast {
@@ -120,25 +119,13 @@
             var failures = mutableListOf<String>()
             subprojects.forEach { subproject ->
                 subproject.tasks.withType<JavaCompile> {
+                    @Suppress("SAFE_CALL_WILL_CHANGE_NULLABILITY", "UNNECESSARY_SAFE_CALL")
                     state.failure?.localizedMessage?.let {
                         failures.add(it)
                     }
                 }
                 subproject.tasks.withType<Checkstyle>().forEach { task ->
                     projectCheckstylePairs.add(Pair(subproject, task))
-=======
-
-val generateCheckstyleReport = tasks.register("generateCheckstyleReport") {
-    doLast {
-
-        val projectCheckstylePairs = mutableListOf<Pair<Project, Checkstyle>>()
-        val failures = mutableListOf<String>()
-        subprojects.forEach { subproject ->
-            subproject.tasks.withType<JavaCompile> {
-                @Suppress("SAFE_CALL_WILL_CHANGE_NULLABILITY", "UNNECESSARY_SAFE_CALL")
-                state.failure?.localizedMessage?.let {
-                    failures.add(it)
->>>>>>> 44aa3150
                 }
             }
 
