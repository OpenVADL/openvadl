package vadl.test.lcb.sys.riscv;

import java.io.File;
import java.io.FileInputStream;
import java.io.FileOutputStream;
import java.io.IOException;
import java.nio.file.Path;
import java.nio.file.Paths;
import java.util.Arrays;
import java.util.List;
import java.util.Map;
import java.util.Objects;
import java.util.stream.Stream;
import javax.annotation.Nonnull;
import org.junit.jupiter.api.DynamicTest;
import org.junit.jupiter.api.TestFactory;
import org.junit.jupiter.api.condition.EnabledIfEnvironmentVariable;
import org.testcontainers.shaded.com.google.common.collect.Streams;
import vadl.configuration.LcbConfiguration;
import vadl.gcb.valuetypes.ProcessorName;
import vadl.pass.exception.DuplicatedPassKeyException;
import vadl.test.lcb.AbstractLcbTest;
import vadl.utils.Pair;

public abstract class LlvmRiscvFileCheckTest extends AbstractLcbTest {
  /*
    We also need all the spike methods because we do not know whether this test
    is run before the spike test. And therefore, the cached image must have the same vars.
   */
  protected abstract String getTarget();

  protected abstract String getUpstreamBuildTarget();

  protected abstract String getUpstreamClangTarget();

  protected abstract String getSpecPath();

<<<<<<< HEAD
  protected abstract String getSpikeTarget();

  private static Stream<String> inputFilesFromCFile(String target) {
=======
  private static Stream<String> inputFilesFromCFile(String target, int optLevel) {
>>>>>>> 8111c7fa
    return Arrays.stream(
            Objects.requireNonNull(
                new File("../../open-vadl/vadl-test/main/resources/llvm/riscv/llvmIR/" + target + "/O"
                    + optLevel)
                    .listFiles()))
        .filter(File::isFile)
        .map(File::getName);
  }

  @EnabledIfEnvironmentVariable(named = "test.llvm.enabled", matches = "true")
  @TestFactory
  List<DynamicTest> compileLLvm() throws IOException, DuplicatedPassKeyException {
    var optLevelZero = run(0);
    var optLevelThree = run(3);

    return Stream.concat(optLevelZero.stream(), optLevelThree.stream()).toList();
  }

  private @Nonnull List<DynamicTest> run(int optLevel)
      throws IOException, DuplicatedPassKeyException {
    var target = getTarget();
    var upstreamBuildTarget = getUpstreamBuildTarget();
    var upstreamClangTarget = getUpstreamClangTarget();
    var configuration = new LcbConfiguration(getConfiguration(false),
        new ProcessorName(target));


    runLcb(configuration, getSpecPath());

    // Move Dockerfile into Docker Context
    {
      var inputStream = new FileInputStream(
          "../../open-vadl/vadl-test/main/resources/images/spike_" + getTarget() + "/Dockerfile");
      var outputStream = new FileOutputStream(configuration.outputPath() + "/lcb/Dockerfile");
      inputStream.transferTo(outputStream);
      outputStream.close();
    }

    var redisCache = getRunningRedisCache();

    var cachedImage =
        SpikeRiscvImageProvider.image(redisCache, configuration.outputPath() + "/lcb/Dockerfile",
            target, upstreamBuildTarget, upstreamClangTarget, getSpikeTarget(), false);

    return inputFilesFromCFile(target, optLevel).map(
        input -> DynamicTest.dynamicTest(input + " O" + target, () -> {
          var name = Paths.get(input).getFileName().toString();

          runContainerAndCopyInputIntoContainer(cachedImage,
              List.of(
                  Pair.of(
                      Path.of(
                          "../../open-vadl/vadl-test/main/resources/llvm/riscv/llvmIR/" + target
                              + "/O" + optLevel),
                      "/src/inputs")
              ),
              Map.of("INPUT", name,
                  "OPT_LEVEL", optLevel + ""),
              "sh /work/filecheck.sh"
          );
        })).toList();
  }
}<|MERGE_RESOLUTION|>--- conflicted
+++ resolved
@@ -35,13 +35,9 @@
 
   protected abstract String getSpecPath();
 
-<<<<<<< HEAD
   protected abstract String getSpikeTarget();
 
-  private static Stream<String> inputFilesFromCFile(String target) {
-=======
   private static Stream<String> inputFilesFromCFile(String target, int optLevel) {
->>>>>>> 8111c7fa
     return Arrays.stream(
             Objects.requireNonNull(
                 new File("../../open-vadl/vadl-test/main/resources/llvm/riscv/llvmIR/" + target + "/O"
