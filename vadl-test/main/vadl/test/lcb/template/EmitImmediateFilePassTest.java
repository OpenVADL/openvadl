package vadl.test.lcb.template;

import java.io.IOException;
import org.junit.jupiter.api.Assertions;
import org.junit.jupiter.api.Test;
import vadl.lcb.template.lib.Target.Utils.EmitImmediateFilePass;
import vadl.pass.PassKey;
import vadl.pass.exception.DuplicatedPassKeyException;
import vadl.test.lcb.AbstractLcbTest;

public class EmitImmediateFilePassTest extends AbstractLcbTest {
  @Test
  void testLowering() throws IOException, DuplicatedPassKeyException {
    // Given
    var testSetup = runLcb(getConfiguration(false), "sys/risc-v/rv64im.vadl",
        new PassKey(EmitImmediateFilePass.class.getName()));
    var passManager = testSetup.passManager();
    var spec = testSetup.specification();

    // When
    var template =
        new EmitImmediateFilePass(getConfiguration(false));

    // When
    var result = template.renderToString(passManager.getPassResults(), spec);
    var trimmed = result.trim();
    var output = trimmed.lines();

    Assertions.assertLinesMatch("""
        #ifndef LLVM_LIB_TARGET_rv64im_UTILS_IMMEDIATEUTILS_H
        #define LLVM_LIB_TARGET_rv64im_UTILS_IMMEDIATEUTILS_H
        
        #include "llvm/Support/ErrorHandling.h"
        #include <cstdint>
        #include <unordered_map>
        #include <vector>
        #include <stdio.h>
<<<<<<< HEAD
        
        // "__extension__" suppresses warning
        __extension__ typedef          __int128 int128_t;
        __extension__ typedef unsigned __int128 uint128_t;
        
        
        int64_t RV64IM_Btype_immS_decode_decode(uint16_t param) {
=======
        #include <bitset>
                
        // "__extension__" suppresses warning
        __extension__ typedef          __int128 int128_t;
        __extension__ typedef unsigned __int128 uint128_t;
                
        template<int start, int end, std::size_t N>
        std::bitset<N> project_range(std::bitset<N> bits)
        {
            std::bitset<N> result;
            size_t result_index = 0; // Index for the new bitset
                
            // Extract bits from the range [start, end]
            for (size_t i = start; i <= end; ++i) {
              result[result_index] = bits[i];
            result_index++;
            }
                
            return result;
        }
                
                
        int64_t RV3264I_Btype_immS_decode_decode(uint16_t param) {
>>>>>>> 8a080dab
        return (((int64_t) param)) << (1);
        }
        int64_t RV64IM_Stype_immS_decode_decode(uint16_t param) {
        return ((int64_t) param);
        }
        int64_t RV64IM_Itype_immS_decode_decode(uint16_t param) {
        return ((int64_t) param);
        }
        int64_t RV64IM_Jtype_immS_decode_decode(uint32_t param) {
        return (((int64_t) param)) << (1);
        }
        uint64_t RV64IM_Utype_immU_decode_decode(uint32_t param) {
        return (((uint64_t) param)) << (12);
        }
        uint8_t RV64IM_Ftype_shamt_decode_decode(uint8_t param) {
        return param;
        }
        uint8_t RV64IM_Rtype_shamt_decode_decode(uint8_t param) {
        return param;
        }
<<<<<<< HEAD
        
        
        
        uint8_t RV64IM_Ftype_shamt_encoding_encode(uint8_t shamt) {
        return (((shamt) & ((1UL << 7) - 1)) >> 0);
        }
        uint16_t RV64IM_Btype_immS_encoding_encode(int64_t immS) {
        return (((immS) & ((1UL << 14) - 1) & ~((1 << 1) - 1)) >> 1);
        }
        uint16_t RV64IM_Stype_immS_encoding_encode(int64_t immS) {
        return (((immS) & ((1UL << 13) - 1)) >> 0);
        }
        uint8_t RV64IM_Rtype_shamt_encoding_encode(uint8_t shamt) {
        return (((shamt) & ((1UL << 6) - 1)) >> 0);
        }
        uint16_t RV64IM_Itype_immS_encoding_encode(int64_t immS) {
        return (((immS) & ((1UL << 13) - 1)) >> 0);
        }
        uint32_t RV64IM_Utype_immU_encoding_encode(uint64_t immU) {
        return (((immU) & ((1UL << 33) - 1) & ~((1 << 12) - 1)) >> 12);
        }
        uint32_t RV64IM_Jtype_immS_encoding_encode(int64_t immS) {
        return (((immS) & ((1UL << 22) - 1) & ~((1 << 1) - 1)) >> 1);
=======
                
                
                
        uint8_t RV3264I_Ftype_shamt_encoding_encode(uint8_t shamt) {
        return (project_range<0, 5>(std::bitset<6>(shamt)) << 0).to_ulong();
        }
        uint16_t RV3264I_Btype_immS_encoding_encode(int64_t immS) {
        return (project_range<1, 12>(std::bitset<64>(immS)) << 0).to_ulong();
        }
        uint16_t RV3264I_Stype_immS_encoding_encode(int64_t immS) {
        return (project_range<0, 11>(std::bitset<64>(immS)) << 0).to_ulong();
        }
        uint8_t RV3264I_Rtype_shamt_encoding_encode(uint8_t shamt) {
        return (project_range<0, 4>(std::bitset<5>(shamt)) << 0).to_ulong();
        }
        uint16_t RV3264I_Itype_immS_encoding_encode(int64_t immS) {
        return (project_range<0, 11>(std::bitset<64>(immS)) << 0).to_ulong();
        }
        uint32_t RV3264I_Utype_immU_encoding_encode(uint64_t immU) {
        return (project_range<12, 31>(std::bitset<64>(immU)) << 0).to_ulong();
        }
        uint32_t RV3264I_Jtype_immS_encoding_encode(int64_t immS) {
        return (project_range<1, 20>(std::bitset<64>(immS)) << 0).to_ulong();
>>>>>>> 8a080dab
        }
        
        
        
        
        bool RV64IM_Btype_immS_predicate_predicate(int64_t immS_decode) {
        return 1;
        }
<<<<<<< HEAD
        bool RV64IM_Itype_immS_predicate_predicate(int64_t immS_decode) {
=======
        bool RV3264I_Stype_immS_predicate_predicate(int64_t immS_decode) {
        return 1;
        }
        bool RV3264I_Itype_immS_predicate_predicate(int64_t immS_decode) {
>>>>>>> 8a080dab
        return 1;
        }
        bool RV64IM_Jtype_immS_predicate_predicate(int64_t immS_decode) {
        return 1;
        }
<<<<<<< HEAD
        bool RV64IM_Stype_immS_predicate0_predicate(int64_t immS) {
        return ((((immS) & ((1UL << 33) - 1) & ~((1 << 11) - 1)) >> 11)) == (0)? 1:((((immS) & ((1UL << 33) - 1) & ~((1 << 11) - 1)) >> 11)) == (2097151)? 1:0;
        }
        bool RV64IM_Utype_immU_predicate_predicate(uint64_t immU_decode) {
=======
        bool RV3264I_Utype_immU_predicate_predicate(uint64_t immU_decode) {
>>>>>>> 8a080dab
        return 1;
        }
        bool RV64IM_Ftype_shamt_predicate_predicate(uint8_t shamt_decode) {
        return 1;
        }
        bool RV64IM_Rtype_shamt_predicate_predicate(uint8_t shamt_decode) {
        return 1;
        }
        
        
        namespace
        {
            class ImmediateUtils
            {
            public:
                // Enum to control which immediate functions to use.
                // Currently this is only used in the pseudo expansion pass.
                enum rv64imImmediateKind{IK_UNKNOWN_IMMEDIATE // used for side effect registers which are interpreted as immediate
                             \s
                              , IK_RV64IM_Btype_immS_decode
                              , IK_RV64IM_Stype_immS_decode
                              , IK_RV64IM_Itype_immS_decode
                              , IK_RV64IM_Jtype_immS_decode
                              , IK_RV64IM_Utype_immU_decode
                              , IK_RV64IM_Ftype_shamt_decode
                              , IK_RV64IM_Rtype_shamt_decode
                             \s
                            };
        
                static uint64_t applyDecoding(const uint64_t value, rv64imImmediateKind kind)
                {
                    switch (kind)
                    {
                    default:
                        llvm_unreachable("Unsupported immediate kind to use for decoding!");
                    case IK_UNKNOWN_IMMEDIATE:
                        return value;
                   \s
                      case IK_RV64IM_Btype_immS_decode:
                        return RV64IM_Btype_immS_decode_decode(value);
                      case IK_RV64IM_Stype_immS_decode:
                        return RV64IM_Stype_immS_decode_decode(value);
                      case IK_RV64IM_Itype_immS_decode:
                        return RV64IM_Itype_immS_decode_decode(value);
                      case IK_RV64IM_Jtype_immS_decode:
                        return RV64IM_Jtype_immS_decode_decode(value);
                      case IK_RV64IM_Utype_immU_decode:
                        return RV64IM_Utype_immU_decode_decode(value);
                      case IK_RV64IM_Ftype_shamt_decode:
                        return RV64IM_Ftype_shamt_decode_decode(value);
                      case IK_RV64IM_Rtype_shamt_decode:
                        return RV64IM_Rtype_shamt_decode_decode(value);
                   \s
                    }
                }
            };
        
        } // end of anonymous namespace
        
        #endif // LLVM_LIB_TARGET_rv64im_UTILS_IMMEDIATEUTILS_H
        """.trim().lines(), output);
  }
}<|MERGE_RESOLUTION|>--- conflicted
+++ resolved
@@ -35,39 +35,29 @@
         #include <unordered_map>
         #include <vector>
         #include <stdio.h>
-<<<<<<< HEAD
+        #include <bitset>
         
         // "__extension__" suppresses warning
         __extension__ typedef          __int128 int128_t;
         __extension__ typedef unsigned __int128 uint128_t;
         
-        
-        int64_t RV64IM_Btype_immS_decode_decode(uint16_t param) {
-=======
-        #include <bitset>
-                
-        // "__extension__" suppresses warning
-        __extension__ typedef          __int128 int128_t;
-        __extension__ typedef unsigned __int128 uint128_t;
-                
         template<int start, int end, std::size_t N>
         std::bitset<N> project_range(std::bitset<N> bits)
         {
             std::bitset<N> result;
             size_t result_index = 0; // Index for the new bitset
-                
+        
             // Extract bits from the range [start, end]
             for (size_t i = start; i <= end; ++i) {
               result[result_index] = bits[i];
             result_index++;
             }
-                
+        
             return result;
         }
-                
-                
-        int64_t RV3264I_Btype_immS_decode_decode(uint16_t param) {
->>>>>>> 8a080dab
+        
+        
+        int64_t RV64IM_Btype_immS_decode_decode(uint16_t param) {
         return (((int64_t) param)) << (1);
         }
         int64_t RV64IM_Stype_immS_decode_decode(uint16_t param) {
@@ -88,55 +78,29 @@
         uint8_t RV64IM_Rtype_shamt_decode_decode(uint8_t param) {
         return param;
         }
-<<<<<<< HEAD
         
         
         
         uint8_t RV64IM_Ftype_shamt_encoding_encode(uint8_t shamt) {
-        return (((shamt) & ((1UL << 7) - 1)) >> 0);
+        return (project_range<0, 5>(std::bitset<6>(shamt)) << 0).to_ulong();
         }
         uint16_t RV64IM_Btype_immS_encoding_encode(int64_t immS) {
-        return (((immS) & ((1UL << 14) - 1) & ~((1 << 1) - 1)) >> 1);
+        return (project_range<1, 12>(std::bitset<64>(immS)) << 0).to_ulong();
         }
         uint16_t RV64IM_Stype_immS_encoding_encode(int64_t immS) {
-        return (((immS) & ((1UL << 13) - 1)) >> 0);
+        return (project_range<0, 11>(std::bitset<64>(immS)) << 0).to_ulong();
         }
         uint8_t RV64IM_Rtype_shamt_encoding_encode(uint8_t shamt) {
-        return (((shamt) & ((1UL << 6) - 1)) >> 0);
+        return (project_range<0, 4>(std::bitset<5>(shamt)) << 0).to_ulong();
         }
         uint16_t RV64IM_Itype_immS_encoding_encode(int64_t immS) {
-        return (((immS) & ((1UL << 13) - 1)) >> 0);
+        return (project_range<0, 11>(std::bitset<64>(immS)) << 0).to_ulong();
         }
         uint32_t RV64IM_Utype_immU_encoding_encode(uint64_t immU) {
-        return (((immU) & ((1UL << 33) - 1) & ~((1 << 12) - 1)) >> 12);
+        return (project_range<12, 31>(std::bitset<64>(immU)) << 0).to_ulong();
         }
         uint32_t RV64IM_Jtype_immS_encoding_encode(int64_t immS) {
-        return (((immS) & ((1UL << 22) - 1) & ~((1 << 1) - 1)) >> 1);
-=======
-                
-                
-                
-        uint8_t RV3264I_Ftype_shamt_encoding_encode(uint8_t shamt) {
-        return (project_range<0, 5>(std::bitset<6>(shamt)) << 0).to_ulong();
-        }
-        uint16_t RV3264I_Btype_immS_encoding_encode(int64_t immS) {
-        return (project_range<1, 12>(std::bitset<64>(immS)) << 0).to_ulong();
-        }
-        uint16_t RV3264I_Stype_immS_encoding_encode(int64_t immS) {
-        return (project_range<0, 11>(std::bitset<64>(immS)) << 0).to_ulong();
-        }
-        uint8_t RV3264I_Rtype_shamt_encoding_encode(uint8_t shamt) {
-        return (project_range<0, 4>(std::bitset<5>(shamt)) << 0).to_ulong();
-        }
-        uint16_t RV3264I_Itype_immS_encoding_encode(int64_t immS) {
-        return (project_range<0, 11>(std::bitset<64>(immS)) << 0).to_ulong();
-        }
-        uint32_t RV3264I_Utype_immU_encoding_encode(uint64_t immU) {
-        return (project_range<12, 31>(std::bitset<64>(immU)) << 0).to_ulong();
-        }
-        uint32_t RV3264I_Jtype_immS_encoding_encode(int64_t immS) {
         return (project_range<1, 20>(std::bitset<64>(immS)) << 0).to_ulong();
->>>>>>> 8a080dab
         }
         
         
@@ -145,27 +109,16 @@
         bool RV64IM_Btype_immS_predicate_predicate(int64_t immS_decode) {
         return 1;
         }
-<<<<<<< HEAD
-        bool RV64IM_Itype_immS_predicate_predicate(int64_t immS_decode) {
-=======
-        bool RV3264I_Stype_immS_predicate_predicate(int64_t immS_decode) {
+        bool RV64IM_Stype_immS_predicate_predicate(int64_t immS_decode) {
         return 1;
         }
-        bool RV3264I_Itype_immS_predicate_predicate(int64_t immS_decode) {
->>>>>>> 8a080dab
+        bool RV64IM_Itype_immS_predicate_predicate(int64_t immS_decode) {
         return 1;
         }
         bool RV64IM_Jtype_immS_predicate_predicate(int64_t immS_decode) {
         return 1;
         }
-<<<<<<< HEAD
-        bool RV64IM_Stype_immS_predicate0_predicate(int64_t immS) {
-        return ((((immS) & ((1UL << 33) - 1) & ~((1 << 11) - 1)) >> 11)) == (0)? 1:((((immS) & ((1UL << 33) - 1) & ~((1 << 11) - 1)) >> 11)) == (2097151)? 1:0;
-        }
         bool RV64IM_Utype_immU_predicate_predicate(uint64_t immU_decode) {
-=======
-        bool RV3264I_Utype_immU_predicate_predicate(uint64_t immU_decode) {
->>>>>>> 8a080dab
         return 1;
         }
         bool RV64IM_Ftype_shamt_predicate_predicate(uint8_t shamt_decode) {
