--- conflicted
+++ resolved
@@ -28,11 +28,9 @@
   [# th:each="reg, iterState : ${registers}"] // CPU registers
   [(${reg.c_type})] [(${reg.name_lower})];
   [/]
-<<<<<<< HEAD
   [# th:if="${insn_count}"]
   uint64_t insn_count;
   [/]
-=======
 
   // hardcoded CSR and Privilege registers
   target_ulong priv;
@@ -42,7 +40,6 @@
   target_ulong mcause;
   target_ulong mepc;
   target_ulong mtval;
->>>>>>> a4a3246a
 } CPU[(${gen_arch_upper})]State;
 
 
