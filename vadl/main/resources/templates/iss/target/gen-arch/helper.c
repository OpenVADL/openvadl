#include "qemu/osdep.h"
#include "cpu.h"
#include "exec/exec-all.h"
#include "exec/cpu_ldst.h"
#include "exec/helper-proto.h"
#include "qemu/log-for-trace.h"
#include "qemu/qemu-print.h"
#include "cpu-bits.h"

G_NORETURN void [(${gen_arch_lower})]_raise_exception(CPU[(${gen_arch_upper})]State *env, int32_t exception, uintptr_t pc) {
    CPUState *cs = env_cpu(env);

    cs->exception_index = exception;
    cpu_loop_exit_restore(cs, pc);
}

<<<<<<< HEAD
void helper_unsupported(CPUVADLState *env) {}
=======

void helper_raise_exception(CPU[(${gen_arch_upper})]State *env, uint32_t exception) {
    // Exit cpu loop without restore.
    // If this helper function is raised, it is also the end of the TB any ways, so no restore necessary.
    [(${gen_arch_lower})]_raise_exception(env, exception, 0);
}

void helper_unsupported(CPU[(${gen_arch_upper})]State *env) {
    CPUState *cs = env_cpu(env);

    cs->exception_index = EXCP_HLT;

    cpu_loop_exit(cs);
}


target_ulong helper_csrrw(CPU[(${gen_arch_upper})]State *env, int csr, target_ulong src) {
    // Currently the only CSR to access is MTVEC.
    assert(csr == CSR_MTVEC);

    const target_ulong val = env->mtvec;
    env->mtvec             = src;
    return val;
}
>>>>>>> a4a3246a
<|MERGE_RESOLUTION|>--- conflicted
+++ resolved
@@ -14,9 +14,6 @@
     cpu_loop_exit_restore(cs, pc);
 }
 
-<<<<<<< HEAD
-void helper_unsupported(CPUVADLState *env) {}
-=======
 
 void helper_raise_exception(CPU[(${gen_arch_upper})]State *env, uint32_t exception) {
     // Exit cpu loop without restore.
@@ -40,5 +37,4 @@
     const target_ulong val = env->mtvec;
     env->mtvec             = src;
     return val;
-}
->>>>>>> a4a3246a
+}