[# th:each="register, iterStat : ${registers}" ]
def [(${register.name})] : Register<"[(${register.name})]">
{
    let Namespace = "[(${register.namespace.value})]";
    let AsmName = "[(${register.asmName})]";
    let AltNames = [ [(${register.altNamesString})]  ];
    let Aliases = [ ];
    let SubRegs = [ ];
    let SubRegIndices = [ ];
    let RegAltNameIndices = [];
    let DwarfNumbers = [ [(${iterStat.index})] ];
    list<int> CostPerUse = [0];
    let CoveredBySubRegs = 0;
    [#th:block th:if="${register.hwEncodingMsb != 0}"]
    let HWEncoding{[(${register.hwEncodingMsb})]-0} = [(${register.hwEncodingValue})];
    [/th:block]
    [#th:block th:if="${register.hwEncodingMsb == 0}"]
    let HWEncoding = [(${register.hwEncodingValue})];
    [/th:block]
    let isArtificial = 0;
}
[/]

<<<<<<< HEAD
[# th:each="registerFile : ${registerFiles}" ]
def [(${registerFile.name})] : RegisterClass
< /* namespace = */ "[(${registerFile.namespace})]"
, /* regTypes  = */  [  [(${registerFile.regTypesString})] ]
, /* alignment = */ [(${registerFile.alignment})]
, /* regList   = */
  ( add [(${registerFile.registerString})] )
=======
[# th:each="wrapped : ${registerFiles}" ]
def [(${wrapped.registerFile.name})] : RegisterClass
< /* namespace = */ "[(${wrapped.registerFile.namespace.value()})]"
, /* regTypes  = */  [  [(${wrapped.registerFile.regTypesString()})] ]
, /* alignment = */ [(${wrapped.registerFile.alignment})]
, /* regList   = */
  ( add [(${wrapped.allocationSequence})] )
>>>>>>> d6913591
>;
[/]<|MERGE_RESOLUTION|>--- conflicted
+++ resolved
@@ -1,9 +1,9 @@
 [# th:each="register, iterStat : ${registers}" ]
 def [(${register.name})] : Register<"[(${register.name})]">
 {
-    let Namespace = "[(${register.namespace.value})]";
+    let Namespace = "[(${register.namespace.value()})]";
     let AsmName = "[(${register.asmName})]";
-    let AltNames = [ [(${register.altNamesString})]  ];
+    let AltNames = [ [(${register.altNamesString()})]  ];
     let Aliases = [ ];
     let SubRegs = [ ];
     let SubRegIndices = [ ];
@@ -21,15 +21,6 @@
 }
 [/]
 
-<<<<<<< HEAD
-[# th:each="registerFile : ${registerFiles}" ]
-def [(${registerFile.name})] : RegisterClass
-< /* namespace = */ "[(${registerFile.namespace})]"
-, /* regTypes  = */  [  [(${registerFile.regTypesString})] ]
-, /* alignment = */ [(${registerFile.alignment})]
-, /* regList   = */
-  ( add [(${registerFile.registerString})] )
-=======
 [# th:each="wrapped : ${registerFiles}" ]
 def [(${wrapped.registerFile.name})] : RegisterClass
 < /* namespace = */ "[(${wrapped.registerFile.namespace.value()})]"
@@ -37,6 +28,5 @@
 , /* alignment = */ [(${wrapped.registerFile.alignment})]
 , /* regList   = */
   ( add [(${wrapped.allocationSequence})] )
->>>>>>> d6913591
 >;
 [/]