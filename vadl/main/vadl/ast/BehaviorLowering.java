// SPDX-FileCopyrightText : © 2025 TU Wien <vadl@tuwien.ac.at>
// SPDX-License-Identifier: GPL-3.0-or-later
//
// This program is free software: you can redistribute it and/or modify
// it under the terms of the GNU General Public License as published by
// the Free Software Foundation, either version 3 of the License, or
// (at your option) any later version.
//
// This program is distributed in the hope that it will be useful,
// but WITHOUT ANY WARRANTY; without even the implied warranty of
// MERCHANTABILITY or FITNESS FOR A PARTICULAR PURPOSE.  See the
// GNU General Public License for more details.
//
// You should have received a copy of the GNU General Public License
// along with this program.  If not, see <https://www.gnu.org/licenses/>.

package vadl.ast;


import static vadl.error.Diagnostic.error;

import com.google.errorprone.annotations.concurrent.LazyInit;
import java.util.ArrayList;
import java.util.Arrays;
import java.util.IdentityHashMap;
import java.util.List;
import java.util.Objects;
import java.util.stream.Collectors;
import javax.annotation.Nullable;
import vadl.types.BitsType;
import vadl.types.BuiltInTable;
import vadl.types.ConcreteRelationType;
import vadl.types.DataType;
import vadl.types.SIntType;
import vadl.types.Type;
import vadl.types.UIntType;
import vadl.utils.Either;
import vadl.utils.Pair;
import vadl.utils.WithLocation;
import vadl.viam.ArtificialResource;
import vadl.viam.Constant;
import vadl.viam.Counter;
import vadl.viam.Definition;
import vadl.viam.ExceptionDef;
import vadl.viam.Format;
import vadl.viam.Function;
import vadl.viam.Instruction;
import vadl.viam.Memory;
import vadl.viam.Procedure;
import vadl.viam.RegisterTensor;
import vadl.viam.Relocation;
import vadl.viam.graph.Graph;
import vadl.viam.graph.NodeList;
import vadl.viam.graph.control.BeginNode;
import vadl.viam.graph.control.BranchEndNode;
import vadl.viam.graph.control.ControlNode;
import vadl.viam.graph.control.DirectionalNode;
import vadl.viam.graph.control.IfNode;
import vadl.viam.graph.control.InstrCallNode;
import vadl.viam.graph.control.InstrEndNode;
import vadl.viam.graph.control.MergeNode;
import vadl.viam.graph.control.ProcEndNode;
import vadl.viam.graph.control.ReturnNode;
import vadl.viam.graph.control.StartNode;
import vadl.viam.graph.dependency.AsmBuiltInCall;
import vadl.viam.graph.dependency.BuiltInCall;
import vadl.viam.graph.dependency.ConstantNode;
import vadl.viam.graph.dependency.ExpressionNode;
import vadl.viam.graph.dependency.FieldAccessRefNode;
import vadl.viam.graph.dependency.FieldRefNode;
import vadl.viam.graph.dependency.FuncCallNode;
import vadl.viam.graph.dependency.FuncParamNode;
import vadl.viam.graph.dependency.LetNode;
import vadl.viam.graph.dependency.ProcCallNode;
import vadl.viam.graph.dependency.ReadArtificialResNode;
import vadl.viam.graph.dependency.ReadMemNode;
import vadl.viam.graph.dependency.ReadRegTensorNode;
import vadl.viam.graph.dependency.SelectNode;
import vadl.viam.graph.dependency.SideEffectNode;
import vadl.viam.graph.dependency.SignExtendNode;
import vadl.viam.graph.dependency.SliceNode;
import vadl.viam.graph.dependency.TruncateNode;
import vadl.viam.graph.dependency.TupleGetFieldNode;
import vadl.viam.graph.dependency.WriteArtificialResNode;
import vadl.viam.graph.dependency.WriteMemNode;
import vadl.viam.graph.dependency.WriteRegTensorNode;
import vadl.viam.graph.dependency.ZeroExtendNode;


/**
 * Lowers statements and expressions into viam behaivor graph.
 *
 * <p>Because the caches this class holds are delicate, create a new instance for every graph you
 * generate.
 */
@SuppressWarnings("OverloadMethodsDeclarationOrder")
class BehaviorLowering implements StatementVisitor<SubgraphContext>, ExprVisitor<ExpressionNode> {
  private final ViamLowering viamLowering;
  private final ConstantEvaluator constantEvaluator = new ConstantEvaluator();

  private final IdentityHashMap<Expr, ExpressionNode> expressionCache = new IdentityHashMap<>();
  //private IdentityHashMap<Statement, SubgraphContext> statementCache = new IdentityHashMap<>();

  @LazyInit
  private Graph currentGraph;

  BehaviorLowering(ViamLowering generator) {
    this.viamLowering = generator;
  }

  Graph getFunctionGraph(Expr expr, String name) {
    var exprNode = fetch(expr);

    var graph = new Graph(name);
    graph.setSourceLocation(expr.location());
    currentGraph = graph;

    ControlNode endNode = graph.addWithInputs(new ReturnNode(exprNode));
    endNode.setSourceLocation(expr.location());
    ControlNode startNode = graph.add(new StartNode(endNode));
    startNode.setSourceLocation(expr.location());
    return graph;
  }

  Graph getProcedureGraph(Statement stmt, String name) {
    var graph = new Graph(name);
    graph.setSourceLocation(stmt.location());
    currentGraph = graph;

    var stmtCtx = stmt.accept(this);
    var sideEffects = stmtCtx.sideEffectsOrEmptyList();

    var end = graph.addWithInputs(new ProcEndNode(sideEffects));
    end.setSourceLocation(stmt.location());

    ControlNode startSuccessor = end;
    if (stmtCtx.hasControlBlock()) {
      var controlBlock = Objects.requireNonNull(stmtCtx.controlBlock());
      controlBlock.lastNode().setNext(end);
      startSuccessor = controlBlock.firstNode();
    }
    var start = new StartNode(startSuccessor);
    start.setSourceLocation(stmt.location());
    graph.addWithInputs(start);

    return graph;
  }

  Graph getInstructionGraph(InstructionDefinition definition) {
    var graph = new Graph("%s Behavior".formatted(definition.identifier().name));
    graph.setSourceLocation(definition.location());
    currentGraph = graph;

    var stmtCtx = definition.behavior.accept(this);
    var sideEffects = stmtCtx.sideEffectsOrEmptyList();

    var end = graph.addWithInputs(new InstrEndNode(sideEffects));
    end.setSourceLocation(definition.location());

    ControlNode startSuccessor = end;
    if (stmtCtx.hasControlBlock()) {
      var controlBlock = Objects.requireNonNull(stmtCtx.controlBlock());
      controlBlock.lastNode().setNext(end);
      startSuccessor = controlBlock.firstNode();
    }
    var start = new StartNode(startSuccessor);
    start.setSourceLocation(definition.location());
    graph.addWithInputs(start);

    return graph;
  }

  Graph getInstructionSequenceGraph(Identifier identifier,
                                    InstructionSequenceDefinition definition) {
    var graph = new Graph("%s Behavior".formatted(identifier.name));
    graph.setSourceLocation(definition.location());
    currentGraph = graph;

    var end = graph.addWithInputs(new InstrEndNode(new NodeList<>()));
    end.setSourceLocation(definition.location());

    var calls = definition.statements.stream()
        .map(s -> (InstrCallNode) Objects.requireNonNull(s.accept(this).controlBlock()).firstNode())
        .toList();

    ControlNode curr = end;
    for (int i = calls.size() - 1; i >= 0; i--) {
      var call = calls.get(i);
      call.setNext(curr);
      curr = call;
    }

    var start = new StartNode(curr);
    start.setSourceLocation(definition.location());
    graph.addWithInputs(start);

    return graph;
  }

  Function getRegisterAliasReadFunc(AliasDefinition definition) {
    var graph = new Graph("%s Read Behavior".formatted(definition.viamId));
    graph.setSourceLocation(definition.location());
    currentGraph = graph;

    var identifier = viamLowering.generateIdentifier(definition.viamId, definition.loc);
    var regFileDef = (RegisterDefinition) Objects.requireNonNull(definition.computedTarget);

    DataType resultType;
    var indices = new NodeList<ExpressionNode>();
    var params = new ArrayList<>();
    // FIXME: Support pre-indexed registers, for example:
    //  register X = Bits<3><4><32>
    //  register alias Z = X(1, 2)
    if (definition.type() instanceof ConcreteRelationType relType) {
      // FIXME: Wrap input and output in casts
      // FIXME: Add conditions based on annotations
      var param = new vadl.viam.Parameter(
          viamLowering.generateIdentifier(
              identifier.name() + "::readFunc::index",
              identifier.location()),
          relType.argTypes().getFirst());
      params.add(param);
      indices.add(new FuncParamNode(param));
      resultType = relType.resultType().asDataType();
    } else {
      resultType = definition.type().asDataType();
    }

    var reg = (RegisterTensor) viamLowering.fetch(regFileDef).orElseThrow();
    var regReadType = regFileDef.type() instanceof ConcreteRelationType relType
        ? relType.resultType().asDataType() : resultType.asDataType();
    var regRead = new ReadRegTensorNode(
        reg,
        indices,
        regReadType,
        null
    );

    var returnNode = graph.addWithInputs(new ReturnNode(regRead));
    graph.addWithInputs(new StartNode(returnNode));

    // FIXME: Modify based on annotations
    return new Function(
        viamLowering.generateIdentifier(identifier.name() + "::readFunc",
            identifier.location()),
        params.toArray(vadl.viam.Parameter[]::new),
        resultType,
        graph
    );
  }

  Procedure getRegisterAliasWriteProc(AliasDefinition definition) {
    var graph = new Graph("%s Write Procedure".formatted(definition.viamId));
    graph.setSourceLocation(definition.location());
    currentGraph = graph;

    var identifier = viamLowering.generateIdentifier(definition.viamId, definition.loc);
    var regFileDef = (RegisterDefinition) Objects.requireNonNull(definition.computedTarget);

    DataType resultType;
    var indices = new NodeList<ExpressionNode>();
    var params = new ArrayList<>();
    // FIXME: Support pre-indexed registers, for example:
    //  register X = Bits<3><4><32>
    //  register alias Z = X(1, 2)
    if (definition.type() instanceof ConcreteRelationType relType) {
      // FIXME: Wrap input and output in casts
      // FIXME: Add conditions based on annotations
      var param = new vadl.viam.Parameter(
          viamLowering.generateIdentifier(
              identifier.name() + "::writeProc::index",
              identifier.location()),
          relType.argTypes().getFirst());
      params.add(param);
      indices.add(new FuncParamNode(param));
      resultType = relType.resultType().asDataType();
    } else {
      resultType = definition.type().asDataType();
    }

    var valueParam = new vadl.viam.Parameter(
        viamLowering.generateIdentifier(
            identifier.name() + "::writeProc::value",
            identifier.location()),
        resultType);
    params.add(valueParam);

    // FIXME: Support pre-indexed registers, for example:
    //  register X = Bits<3><4><32>
    //  register alias Z = X(1, 2)
    // FIXME: Wrap input and output in casts
    // FIXME: Add conditions based on annotations
    var regFile = (RegisterTensor) viamLowering.fetch(regFileDef).orElseThrow();
    var regfileWrite = new WriteRegTensorNode(
        regFile,
        indices,
        new FuncParamNode(valueParam),
        null,
        null
    );

    var end = graph.addWithInputs(new ProcEndNode(new NodeList<>(regfileWrite)));
    graph.addWithInputs(new StartNode(end));

    // FIXME: Modify based on annotations
    return new Procedure(
        viamLowering.generateIdentifier(identifier.name() + "::readFunc",
            identifier.location()),
        params.toArray(vadl.viam.Parameter[]::new),
        graph
    );
  }


  private <T extends vadl.viam.graph.Node> T addToGraph(T node) {
    if (!node.isActive()) {
      return Objects.requireNonNull(currentGraph).addWithInputs(node);
    }
    return node;
  }


  private Pair<BeginNode, BranchEndNode> buildBranch(SubgraphContext branchCtx,
                                                     WithLocation locatable) {
    var endNode = addToGraph(new BranchEndNode(branchCtx.sideEffectsOrEmptyList()));

    BeginNode beginNode;
    if (branchCtx.controlBlock() != null) {
      beginNode = new BeginNode(branchCtx.controlBlock().firstNode());
      branchCtx.controlBlock().lastNode().setNext(endNode);
    } else {
      beginNode = new BeginNode(endNode);
    }
    beginNode = addToGraph(beginNode);

    endNode.setSourceLocation(locatable.location());
    beginNode.setSourceLocation(locatable.location());
    return new Pair<>(beginNode, endNode);
  }

  private Pair<BeginNode, BranchEndNode> buildBranch(@Nullable Statement stmt) {
    if (stmt == null) {
      var endNode = addToGraph(new BranchEndNode(new NodeList<>()));
      var beginNode = addToGraph(new BeginNode(endNode));
      return new Pair<>(beginNode, endNode);
    }

    var branchCtx = stmt.accept(this);
    return buildBranch(branchCtx, stmt);
  }

  private static BuiltInCall produceNeqToZero(ExpressionNode node) {
    var constNode = new ConstantNode(Constant.Value.of(0, (DataType) node.type()));
    constNode.setSourceLocation(node.location());
    return BuiltInCall.of(BuiltInTable.NEQ, node, constNode);
  }


  private ExpressionNode fetch(Expr expr) {
    if (expressionCache.containsKey(expr)) {
      return expressionCache.get(expr);
    }

    var result = expr.accept(this);
    result.setSourceLocationIfNotSet(expr.location());
    expressionCache.put(expr, result);
    return result;
  }


  /**
   * Identifier and IdentifierPath are quite similar in what they do, so let's resolve both here.
   */
  private ExpressionNode visitIdentifyable(Expr expr) {

    Node computedTarget;
    String innerName;
    String fullName;

    if (expr instanceof Identifier identifier) {
      computedTarget = identifier.target();
      innerName = identifier.name;
      fullName = identifier.name;
    } else if (expr instanceof IdentifierPath path) {
      computedTarget = path.target();
      var segments = path.pathToSegments();
      innerName = segments.get(segments.size() - 1);
      fullName = path.pathToString();
    } else {
      throw new IllegalStateException();
    }    // Constant

    if (computedTarget instanceof ConstantDefinition constant) {
      var value = constantEvaluator.eval(constant.value).toViamConstant();
      return new ConstantNode(value);
    }

    // Enum field
    if (computedTarget instanceof EnumerationDefinition.Entry enumField) {
      // Inline the value of the enum
      return fetch(Objects.requireNonNull(enumField.value));
    }

    // Format field
    if (computedTarget instanceof TypedFormatField typedFormatField) {
      return new FieldRefNode(
          (Format.Field) viamLowering.fetch(typedFormatField).orElseThrow(),
          (DataType) Objects.requireNonNull(expr.type));
    }
    if (computedTarget instanceof RangeFormatField rangeFormatField) {
      return new FieldRefNode(
          (Format.Field) viamLowering.fetch(rangeFormatField).orElseThrow(),
          (DataType) Objects.requireNonNull(expr.type));
    }
    if (computedTarget instanceof DerivedFormatField derivedFormatField) {
      return new FieldAccessRefNode(
          (Format.FieldAccess) viamLowering.fetch(derivedFormatField).orElseThrow(),
          (DataType) Objects.requireNonNull(expr.type));
    }

    // Register
    if (computedTarget instanceof RegisterDefinition registerDefinition) {
      var register = (RegisterTensor) viamLowering.fetch(registerDefinition).orElseThrow();
      return new ReadRegTensorNode(
          register,
          new NodeList<>(),
          (DataType) Objects.requireNonNull(expr.type),
          null);
    }

    // Register Alias
    if (computedTarget instanceof AliasDefinition aliasDefinition
        && aliasDefinition.kind.equals(AliasDefinition.AliasKind.REGISTER)) {
      // FIXME: Currently there are no artificial ressources for registers so just inline it here
      // but once there are uncomment the code below.
      // https://github.com/OpenVADL/open-vadl/issues/104

      // var alias = (ArtificialResource) viamLowering.fetch(aliasDefinition).orElseThrow();
      // return new ReadArtificialResNode(alias, null, (DataType) expr.type());

      // Don't call fetch on purpose cause the graph is the wrong one:
      var x = fetch(aliasDefinition.value);
      if (x.graph() != null && x.graph() != currentGraph) {
        System.out.println();
      }
      return fetch(aliasDefinition.value);
    }

    // Counters
    if (computedTarget instanceof CounterDefinition counterDefinition) {
      if (counterDefinition.kind == CounterDefinition.CounterKind.PROGRAM) {
        var counter = (Counter) viamLowering.fetch(counterDefinition).orElseThrow();

        if (!counter.registerTensor().isSingleRegister()) {
          throw new IllegalStateException(
              "Only one-dimensional counters are supported at the moment.");
        }

        return new ReadRegTensorNode((RegisterTensor) counter.registerTensor(),
            new NodeList<>(),
            (DataType) Objects.requireNonNull(expr.type),
            null);
      }
      throw new IllegalStateException("Unsupported counter kind: " + counterDefinition.kind);
    }

    // Let statement and expression
    if (computedTarget instanceof LetStatement letStatement) {
      var expression = fetch(letStatement.valueExpr);
      var index = letStatement.getIndexOf(innerName);
      if (letStatement.identifiers.size() > 1) {
        expression = new TupleGetFieldNode(index, expression, letStatement.getTypeOf(innerName));
      }
      return new LetNode(new LetNode.Name(innerName, letStatement.location()), expression);
    }
    if (computedTarget instanceof LetExpr letExpr) {
      var expression = fetch(letExpr.valueExpr);
      var index = letExpr.getIndexOf(innerName);
      if (letExpr.identifiers.size() > 1) {
        expression = new TupleGetFieldNode(index, expression, letExpr.getTypeOf(innerName));
      }
      return new LetNode(new LetNode.Name(innerName, letExpr.location()), expression);
    }

    // Parameter of a function
    if (computedTarget instanceof Parameter parameter) {
      var param = viamLowering.fetch(parameter).orElseThrow();
      return new FuncParamNode(param);
    }

    // Function call without arguments (and no parenthesis)
    if (computedTarget instanceof FunctionDefinition functionDefinition) {
      var function = (Function) viamLowering.fetch(functionDefinition).orElseThrow();
      return new FuncCallNode(function, new NodeList<>(), Objects.requireNonNull(expr.type));
    }

    // Builtin Call
    var matchingBuiltins = BuiltInTable.builtIns()
        .filter(b -> b.signature().argTypeClasses().isEmpty())
        .filter(b -> b.name().toLowerCase().equals(innerName))
        .toList();

    if (matchingBuiltins.size() == 1) {
      var builtin = matchingBuiltins.get(0);
      return new BuiltInCall(builtin, new NodeList<ExpressionNode>(),
          Objects.requireNonNull(expr.type));
    }

    throw new RuntimeException(
        "The behavior generator cannot resolve yet identifier '%s' which points to %s".formatted(
            fullName,
            computedTarget == null ? "null" : computedTarget.getClass().getSimpleName()));
  }

  @Override
  public ExpressionNode visit(Identifier expr) {
    return visitIdentifyable(expr);
  }

  @Override
  public ExpressionNode visit(BinaryExpr expr) {
    var builtin = AstUtils.getBinOpBuiltIn(expr);
    var left = fetch(expr.left);
    var right = fetch(expr.right);
    return new BuiltInCall(builtin, new NodeList<>(left, right), Objects.requireNonNull(expr.type));
  }

  @Override
  public ExpressionNode visit(GroupedExpr expr) {
    // Arithmetic grouping
    if (expr.expressions.size() == 1) {
      return expr.expressions.get(0).accept(this);
    }

    // String or Bits concatenation
    // This code looks so complicated because the concat function can only concat two arguments.
    // So the first two are directly concatenated, and all others are depend on the previous concat
    // node.

    var concatBuiltin = expr.type().equals(Type.string()) ? BuiltInTable.CONCATENATE_STRINGS :
        BuiltInTable.CONCATENATE_BITS;

    var type = expr.type().equals(Type.string()) ? expr.type() :
        Type.bits(expr.expressions.get(0).type().asDataType()
            .bitWidth() + expr.expressions.get(1).type().asDataType().bitWidth());

    var call = new BuiltInCall(concatBuiltin,
        new NodeList<>(expr.expressions.get(0).accept(this),
            expr.expressions.get(1).accept(this)),
        type);

    for (int i = 2; i < expr.expressions.size(); i++) {
      type = expr.type().equals(Type.string()) ? expr.type() :
          Type.bits(type.asDataType().bitWidth()
              + expr.expressions.get(i).type().asDataType().bitWidth());
      call = new BuiltInCall(concatBuiltin,
          new NodeList<>(call,
              expr.expressions.get(i).accept(this)),
          type);
    }

    return call;
  }

  @Override
  public ExpressionNode visit(IntegerLiteral expr) {
    throw new RuntimeException(
        "The behavior generator doesn't implement yet: " + expr.getClass().getSimpleName());
  }

  @Override
  public ExpressionNode visit(BinaryLiteral expr) {
    return new ConstantNode(Constant.Value.fromInteger(expr.number,
        (DataType) Objects.requireNonNull(expr.type)));
  }

  @Override
  public ExpressionNode visit(BoolLiteral expr) {
    return new ConstantNode(Constant.Value.of(expr.value));
  }

  @Override
  public ExpressionNode visit(StringLiteral expr) {
    return new ConstantNode(
        new Constant.Str(expr.value));
  }

  @Override
  public ExpressionNode visit(PlaceholderExpr expr) {
    throw new RuntimeException(
        "The behavior generator doesn't implement yet: " + expr.getClass().getSimpleName());
  }

  @Override
  public ExpressionNode visit(MacroInstanceExpr expr) {
    throw new RuntimeException(
        "The behavior generator doesn't implement yet: " + expr.getClass().getSimpleName());
  }

  @Override
  public ExpressionNode visit(RangeExpr expr) {
    throw new RuntimeException(
        "The behavior generator doesn't implement yet: " + expr.getClass().getSimpleName());
  }

  @Override
  public ExpressionNode visit(TypeLiteral expr) {
    throw new RuntimeException(
        "The behavior generator doesn't implement yet: " + expr.getClass().getSimpleName());
  }

  @Override
  public ExpressionNode visit(IdentifierPath expr) {
    return visitIdentifyable(expr);
  }

  @Override
  public ExpressionNode visit(UnaryExpr expr) {
    var value = fetch(expr.operand);
    return new BuiltInCall(
        Objects.requireNonNull(expr.computedTarget),
        new NodeList<>(value),
        Objects.requireNonNull(expr.type));
  }

  /**
   * Subcalls for format fields introduce slicing, which is handled here.
   *
   * @param expr              with the potential subcalls
   * @param exprBeforeSubcall to be sliced
   * @return the original expr or wrapped in a slice.
   */
  private ExpressionNode visitSubCall(CallIndexExpr expr, ExpressionNode exprBeforeSubcall) {
    if (expr.subCalls.isEmpty()) {
      return exprBeforeSubcall;
    }

    var resultExpr = exprBeforeSubcall;
    for (var subCall : expr.subCalls) {
      if (subCall.computedFormatFieldBitRange != null) {
        var bitRange = Objects.requireNonNull(subCall.computedFormatFieldBitRange);
        var bitSlice =
            new Constant.BitSlice(new Constant.BitSlice.Part(bitRange.from(), bitRange.to()));
        var slice =
            new SliceNode(resultExpr, bitSlice,
                (DataType) Objects.requireNonNull(subCall.formatFieldType));
        resultExpr = visitSliceIndexCall(expr, slice, subCall.argsIndices);
      } else if (subCall.computedStatusIndex != null) {
        var indexing = new TupleGetFieldNode(subCall.computedStatusIndex, resultExpr, Type.bool());
        resultExpr = visitSliceIndexCall(expr, indexing, subCall.argsIndices);
      } else {
        throw new IllegalStateException();
      }
    }

    return resultExpr;
  }

  private ExpressionNode visitSliceIndexCall(CallIndexExpr expr, ExpressionNode exprBeforeSlice,
                                             List<CallIndexExpr.Arguments> argumentsList) {
    if (argumentsList.isEmpty()) {
      return exprBeforeSlice;
    }

    var args = argumentsList.get(0);

    // A range slice
    if (!args.values.isEmpty() && args.values.get(0) instanceof RangeExpr rangeExpr) {
      var from = constantEvaluator.eval(rangeExpr.from).value().intValueExact();
      var to = constantEvaluator.eval(rangeExpr.to).value().intValueExact();
      var bitSlice = new Constant.BitSlice(new Constant.BitSlice.Part(from, to));
      var slice =
          new SliceNode(exprBeforeSlice, bitSlice, Type.bits(from - to + 1));
      slice.setSourceLocation(args.location);
      return visitSliceIndexCall(expr, slice, argumentsList.subList(1, argumentsList.size()));
    }

    // A index (slice)
    var fromTo = constantEvaluator.eval(args.values.get(0)).value().intValueExact();
    var bitSlice = new Constant.BitSlice(new Constant.BitSlice.Part(fromTo, fromTo));
    var slice =
        new SliceNode(exprBeforeSlice, bitSlice, (DataType) expr.type());
    slice.setSourceLocation(args.location);
    return visitSliceIndexCall(expr, slice, argumentsList.subList(1, argumentsList.size()));
  }

  @Override
  public ExpressionNode visit(CallIndexExpr expr) {

    List<Expr> firstArgs =
        !expr.argsIndices.isEmpty() ? expr.argsIndices.get(0).values : new ArrayList<>();

    // Builtin Call
    if (expr.computedBuiltIn != null) {
      var args = firstArgs.stream().map(this::fetch).toList();
      if (BuiltInTable.ASM_PARSER_BUILT_INS.contains(expr.computedBuiltIn)) {
        return new AsmBuiltInCall(expr.computedBuiltIn, new NodeList<>(args),
            Objects.requireNonNull(expr.type));
      }
      return new BuiltInCall(expr.computedBuiltIn, new NodeList<>(args),
          Objects.requireNonNull(expr.type));
    }

    // Function Call
    if (expr.computedTarget() instanceof FunctionDefinition functionDefinition) {
      var args = firstArgs.stream().map(this::fetch).toList();
      var function = (Function) viamLowering.fetch(functionDefinition).orElseThrow();
      var type = expr.argsIndices.get(0).type();
      var funcCall =
          new FuncCallNode(function, new NodeList<>(args), type);
      var slicedNode = visitSliceIndexCall(expr, funcCall,
          expr.argsIndices.subList(1, expr.argsIndices.size()));
      return visitSubCall(expr, slicedNode);
    }

    // Relocation Call (similar to function call)
    if (expr.computedTarget() instanceof RelocationDefinition relocationDefinition) {
      var args = firstArgs.stream().map(this::fetch).toList();
      var relocation = (Relocation) viamLowering.fetch(relocationDefinition).orElseThrow();
      var type = expr.argsIndices.get(0).type();
      var funcCall =
          new FuncCallNode(relocation, new NodeList<>(args), type);
      var slicedNode = visitSliceIndexCall(expr, funcCall,
          expr.argsIndices.subList(1, expr.argsIndices.size()));
      return visitSubCall(expr, slicedNode);
    }

<<<<<<< HEAD
    // Register(file) read
    if (expr.computedTarget instanceof RegisterDefinition) {
=======
    // Register file read
    if (expr.computedTarget() instanceof RegisterFileDefinition registerFileDefinition) {
>>>>>>> 1fed917b
      var args = firstArgs.stream().map(this::fetch).toList();
      var regFile = (RegisterTensor) viamLowering.fetch(registerFileDefinition).orElseThrow();
      var type = (DataType) expr.argsIndices.get(0).type();
      var readRegFile = new ReadRegTensorNode(regFile, new NodeList<>(args.get(0)), type, null);
      var slicedNode = visitSliceIndexCall(expr, readRegFile,
          expr.argsIndices.subList(1, expr.argsIndices.size()));
      return visitSubCall(expr, slicedNode);
    }

    // Alias to registerfile read
<<<<<<< HEAD
    if (expr.computedTarget instanceof AliasDefinition aliasDefinition
        && aliasDefinition.kind.equals(AliasDefinition.AliasKind.REGISTER)) {
=======
    if (expr.computedTarget() instanceof AliasDefinition aliasDefinition
        && aliasDefinition.kind.equals(AliasDefinition.AliasKind.REGISTER_FILE)) {
>>>>>>> 1fed917b

      var artificialResource =
          (ArtificialResource) viamLowering.fetch(aliasDefinition).orElseThrow();
      var address = firstArgs.stream().map(this::fetch).findFirst().orElseThrow();
      var type = (DataType) expr.argsIndices.get(0).type();
      var read = new ReadArtificialResNode(artificialResource, address, type);
      var slicedNode = visitSliceIndexCall(expr, read,
          expr.argsIndices.subList(1, expr.argsIndices.size()));
      return visitSubCall(expr, slicedNode);
    }

    // Memory read
    if (expr.computedTarget() instanceof MemoryDefinition memoryDefinition) {
      var args = firstArgs.stream().map(this::fetch).toList();
      var words = 1;
      if (expr.target instanceof SymbolExpr targetSymbol) {
        words = constantEvaluator.eval(targetSymbol.size).value().intValueExact();
      }
      var memory = (Memory) viamLowering.fetch(memoryDefinition).orElseThrow();
      var type = (DataType) expr.argsIndices.get(0).type();
      var readMem = new ReadMemNode(memory, words, args.get(0), type);
      var slicedNode = visitSliceIndexCall(expr, readMem,
          expr.argsIndices.subList(1, expr.argsIndices.size()));
      return visitSubCall(expr, slicedNode);
    }

    // Program counter read
    if (expr.computedTarget() instanceof CounterDefinition counterDefinition) {
      // Calls like PC.next are translated to PC + 8 (if address is 8)
      var counter = (Counter) viamLowering.fetch(counterDefinition).orElseThrow();
      var counterType = (DataType) Objects.requireNonNull(counterDefinition.typeLiteral.type);

      var regRead = new ReadRegTensorNode(counter.registerTensor(),
          new NodeList<>(),
          (DataType) Objects.requireNonNull(expr.type), null);

      // FIXME: @ffreitag this is currently hardcoded as was wrong before.
      //  It must add the instruction width in bytes.
      // This width is obtained by the format type of the current instruction
      var instrWidth = 32;
      // The byte is defined by the "word" that is returned by the main memory definition.
      // So essentially the return type in the relation type of the memory definition.
      var byteWidth = 8;
      var instrWidthInByte = instrWidth / byteWidth;

      // FIXME: Handle slicing and format subcall propperly
      int offset = 0;
      for (var subcall : expr.subCalls) {
        var subcallName = subcall.id.name;
        if (subcallName.equals("next")) {
          offset += instrWidthInByte;
        } else {
          throw new IllegalStateException("unknown subcall: " + subcallName);
        }
      }

      var constant = new ConstantNode(Constant.Value.of(offset, counterType));
      return
          new BuiltInCall(BuiltInTable.ADD, new NodeList<>(constant, regRead), counterType);
    }

    // If nothing else, assume slicing and subcall
    var exprBeforeSubCall = fetch((Expr) expr.target);
    var result = visitSubCall(expr, exprBeforeSubCall);
    result = visitSliceIndexCall(expr, result, expr.argsIndices);
    return result;
  }

  @Override
  public ExpressionNode visit(IfExpr expr) {
    var condition = fetch(expr.condition);
    var consequence = fetch(expr.thenExpr);
    var contradiction = fetch(expr.elseExpr);
    return new SelectNode(condition, consequence, contradiction);
  }

  @Override
  public ExpressionNode visit(LetExpr expr) {
    // The bounded variable is already resolved and it's usages will be turned into a let-node.
    // So just return the expr.
    return fetch(expr.body);
  }

  @Override
  public ExpressionNode visit(CastExpr expr) {
    // Shortcut for constant types
    if (expr.value.type instanceof ConstantType constType) {
      return new ConstantNode(
          Constant.Value.of(constType.getValue().longValueExact(),
                  (DataType) constType.closestTo(expr.type()))
              .castTo((DataType) expr.type()));
    }

    // check the different rules and apply them accordingly
    var source = fetch(expr.value);
    var sourceType = Objects.requireNonNull(expr.value.type);
    var targetType = Objects.requireNonNull(expr.type);
    if (sourceType.isTrivialCastTo(targetType)) {
      // match 1. rule: same bit representation
      // -> no casting needs to be applied
      source.setType(targetType);
      return source;
    }

    var sourceDataType = (DataType) sourceType;
    var targetDataType = (DataType) targetType;

    if (targetType.getClass() == vadl.types.BoolType.class) {
      // match 2. rule: target type is bool
      // -> produce != 0 call
      //return new BuiltInCall
      return produceNeqToZero(source);
    }
    if (targetDataType.bitWidth() < sourceDataType.bitWidth()) {
      // match 3. rule: cast type bit-width is smaller than source type
      // -> create TruncateNode
      return new TruncateNode(source, targetDataType);
    }
    if (sourceType.getClass() == SIntType.class) {
      // match 4.
      // rule: source type is a signed integer
      // -> create sign extend node
      return new SignExtendNode(source, targetDataType);
    }
    if (sourceType.getClass() == BitsType.class
        && targetType.getClass() == SIntType.class) {
      // match 5.
      // rule: source type is a bits type and target type is SInt
      // -> create sign extend node
      return new SignExtendNode(source, targetDataType);
    }
    if (targetType.getClass() == UIntType.class
        || targetType.getClass() == BitsType.class
        || targetType.getClass() == SIntType.class
    ) {
      // match 5. rule: cast type is one of sint, uint, or bits
      return new ZeroExtendNode(source, targetDataType);
    }

    throw new IllegalArgumentException(
        "The behavior generator doesn't implement real casting yet.");
  }

  @Override
  public ExpressionNode visit(SymbolExpr expr) {
    throw new RuntimeException(
        "The behavior generator doesn't implement yet: " + expr.getClass().getSimpleName());
  }

  @Override
  public ExpressionNode visit(MacroMatchExpr expr) {
    throw new RuntimeException(
        "The behavior generator doesn't implement yet: " + expr.getClass().getSimpleName());
  }

  @Override
  public ExpressionNode visit(MatchExpr expr) {
    ExpressionNode node = fetch(expr.defaultResult);
    ExpressionNode candidate = fetch(expr.candidate);

    // In reverse order to keep the execution order
    for (int i = expr.cases.size() - 1; i >= 0; i--) {
      var caseExpr = expr.cases.get(i);

      // Logical or join of all patterns
      var condition = new BuiltInCall(BuiltInTable.EQU,
          new NodeList<>(candidate, fetch(caseExpr.patterns.get(0))), Type.bool());
      for (int j = 1; j < caseExpr.patterns.size(); j++) {
        var patternCond = new BuiltInCall(BuiltInTable.EQU,
            new NodeList<>(candidate, fetch(caseExpr.patterns.get(0))), Type.bool());
        condition =
            new BuiltInCall(BuiltInTable.OR, new NodeList<>(condition, patternCond), Type.bool());
      }

      var consequence = fetch(caseExpr.result);

      node = new SelectNode(condition, consequence, node);
    }

    return node;
  }

  @Override
  public ExpressionNode visit(ExtendIdExpr expr) {
    throw new RuntimeException(
        "The behavior generator doesn't implement yet: " + expr.getClass().getSimpleName());
  }

  @Override
  public ExpressionNode visit(IdToStrExpr expr) {
    throw new RuntimeException(
        "The behavior generator doesn't implement yet: " + expr.getClass().getSimpleName());
  }

  @Override
  public ExpressionNode visit(ExistsInExpr expr) {
    throw new RuntimeException(
        "The behavior generator doesn't implement yet: " + expr.getClass().getSimpleName());
  }

  @Override
  public ExpressionNode visit(ExistsInThenExpr expr) {
    throw new RuntimeException(
        "The behavior generator doesn't implement yet: " + expr.getClass().getSimpleName());
  }

  @Override
  public ExpressionNode visit(ForallThenExpr expr) {
    throw new RuntimeException(
        "The behavior generator doesn't implement yet: " + expr.getClass().getSimpleName());
  }

  @Override
  public ExpressionNode visit(ForallExpr expr) {
    throw new RuntimeException(
        "The behavior generator doesn't implement yet: " + expr.getClass().getSimpleName());
  }

  @Override
  public ExpressionNode visit(SequenceCallExpr expr) {
    throw new RuntimeException(
        "The behavior generator doesn't implement yet: " + expr.getClass().getSimpleName());
  }


  @Override
  public SubgraphContext visit(AssignmentStatement statement) {
    var value = fetch(statement.valueExpression);

    if (statement.target instanceof CallIndexExpr callTarget) {
      // FIXME: Ensure that no slicing is happending and handle format field masking access

      // Register File Write
<<<<<<< HEAD
      if (callTarget.computedTarget instanceof RegisterDefinition regFileTarget) {
        var reg = (RegisterTensor) viamLowering.fetch(regFileTarget).orElseThrow();
        var indices = callTarget.argsIndices.getFirst().values.stream().map(this::fetch)
            .collect(Collectors.toCollection(NodeList::new));
=======
      if (callTarget.computedTarget() instanceof RegisterFileDefinition regFileTarget) {
        var regFile = viamLowering.fetch(regFileTarget).orElseThrow();
        var address = callTarget.argsIndices.get(0).values.get(0).accept(this);
>>>>>>> 1fed917b
        var write = new WriteRegTensorNode(
            reg,
            indices,
            value,
            null,
            null);
        write.setSourceLocation(statement.location());
        write = Objects.requireNonNull(currentGraph).addWithInputs(write);
        return SubgraphContext.of(statement, write);
      }

      // Alias Register File Write
<<<<<<< HEAD
      if (callTarget.computedTarget instanceof AliasDefinition aliasDefinition
          && aliasDefinition.kind.equals(AliasDefinition.AliasKind.REGISTER)) {
=======
      if (callTarget.computedTarget() instanceof AliasDefinition aliasDefinition
          && aliasDefinition.kind.equals(AliasDefinition.AliasKind.REGISTER_FILE)) {
>>>>>>> 1fed917b
        var resource = (ArtificialResource) viamLowering.fetch(aliasDefinition).orElseThrow();
        // FIXME: Support alias register writes
        var address = callTarget.argsIndices.get(0).values.get(0).accept(this);
        var write = new WriteArtificialResNode(resource, address, value);
        return SubgraphContext.of(statement, write);
      }

<<<<<<< HEAD
=======
      // Register Write
      if (callTarget.computedTarget() instanceof RegisterDefinition registerDefinition) {
        var reg = (RegisterTensor) viamLowering.fetch(registerDefinition).orElseThrow();
        var write = new WriteRegTensorNode(reg, new NodeList<>(), value, null, null);
        return SubgraphContext.of(statement, write);
      }

>>>>>>> 1fed917b
      // Memory Write
      if (callTarget.computedTarget() instanceof MemoryDefinition memoryTarget) {
        var memory = (Memory) viamLowering.fetch(memoryTarget).orElseThrow();
        var words = 1;
        if (callTarget.target instanceof SymbolExpr targetSymbol) {
          words = constantEvaluator.eval(targetSymbol.size).value().intValueExact();
        }
        var address = callTarget.argsIndices.get(0).values.get(0).accept(this);
        var write = new WriteMemNode(memory, words, address, value);
        write = Objects.requireNonNull(currentGraph).addWithInputs(write);
        return SubgraphContext.of(statement, write);
      }

      throw new IllegalStateException(
          "Call target \"%s\" not yet implemented, found in: %s".formatted(
              callTarget.computedTarget(),
              callTarget.location.toIDEString()));
    } else if (statement.target instanceof Identifier identifierExpr) {
      var computedTarget = Objects.requireNonNull(identifierExpr.target());

      // Register Write
      if (computedTarget instanceof RegisterDefinition registerDefinition) {
        var register = (RegisterTensor) viamLowering.fetch(registerDefinition).orElseThrow();
        var write = new WriteRegTensorNode(register, new NodeList<>(), value, null, null);
        return SubgraphContext.of(statement, write);
      }

      // Alias Register Write
      if (computedTarget instanceof AliasDefinition aliasDefinition
          && aliasDefinition.kind.equals(AliasDefinition.AliasKind.REGISTER)) {
        // FIXME: Register aliases cannot be artificial resources so we cannot create a
        // write to an artificial resource here and just directly resolve it.
        // https://github.com/OpenVADL/open-vadl/issues/104

        // To make them work for now, they are at the moment always register file accesses so only
        // implement them.

        if (aliasDefinition.computedTarget instanceof RegisterDefinition) {
          var register =
              (RegisterTensor) viamLowering.fetch(
                      Objects.requireNonNull(aliasDefinition.computedTarget))
                  .orElseThrow();
          var write = new WriteRegTensorNode(register, new NodeList<>(), value, null, null);
          return SubgraphContext.of(statement, write);
        }

        // Here is the big hack where we create a pseudo AST node that just inlines the alias
        // and generate the instance for that.
        var fakeAssignment =
            new AssignmentStatement(aliasDefinition.value, statement.valueExpression);
        return visit(fakeAssignment);
      }

      // Counter (also register) Write
      if (computedTarget instanceof CounterDefinition counterDefinition) {
        var counter = (Counter) viamLowering.fetch(counterDefinition).orElseThrow();
        var write =
            new WriteRegTensorNode(counter.registerTensor(), new NodeList<>(),
                value, null, null);
        return SubgraphContext.of(statement, write);
      }

      throw new IllegalStateException("Identifier targeting %s not yet implemented".formatted(
          computedTarget.getClass().getSimpleName()));
    }

    throw new IllegalStateException("unknown target expression: " + statement.target);
  }

  @Override
  public SubgraphContext visit(BlockStatement statement) {
    List<vadl.viam.graph.Node> nodes = new ArrayList<>();
    @Nullable ControlNode firstNode = null;
    @Nullable DirectionalNode lastNode = null;

    for (var stmt : statement.statements) {
      var stmtCtx = stmt.accept(this);

      if (stmtCtx.hasControlBlock()) {
        if (firstNode == null) {
          firstNode = Objects.requireNonNull(stmtCtx.controlBlock()).firstNode();
        }

        if (lastNode != null) {
          // link previous stmt with current stmt
          lastNode.setNext(Objects.requireNonNull(stmtCtx.controlBlock()).firstNode());
        }
        lastNode = Objects.requireNonNull(stmtCtx.controlBlock()).lastNode();
      }
      nodes.addAll(stmtCtx.sideEffectsOrEmptyList());
    }

    if ((firstNode == null) != (lastNode == null)) {
      throw new IllegalStateException(
          "first and last node must be both null or not null @ " + statement);
    }

    if (firstNode != null) {
      nodes.add(firstNode);
      nodes.add(lastNode);
    }

    return SubgraphContext.of(statement, nodes);
  }

  @Override
  public SubgraphContext visit(CallStatement statement) {
    throw new RuntimeException(
        "The behavior generator doesn't implement yet: " + statement.getClass().getSimpleName());
  }

  @Override
  public SubgraphContext visit(ForallStatement statement) {
    throw new RuntimeException(
        "The behavior generator doesn't implement yet: " + statement.getClass().getSimpleName());
  }

  @Override
  public SubgraphContext visit(IfStatement statement) {
    var condition = fetch(statement.condition);

    var ifPair = buildBranch(statement.thenStmt);
    var elsePair = buildBranch(statement.elseStmt);
    var ifStart = ifPair.left();
    var ifEnd = ifPair.right();
    var elseStart = elsePair.left();
    var elseEnd = elsePair.right();

    var mergeNode = addToGraph(new MergeNode(new NodeList<>(ifEnd, elseEnd)));
    var ifNode = addToGraph(new IfNode(condition, ifStart, elseStart));
    return SubgraphContext.of(statement, ifNode, mergeNode);
  }

  @Override
  public SubgraphContext visit(InstructionCallStatement statement) {
    if (statement.instrDef instanceof PseudoInstructionDefinition) {
      throw new IllegalStateException("The behavior generator doesn't implement yet");
    }

    var target =
        (Instruction) viamLowering.fetch(Objects.requireNonNull(statement.instrDef)).orElseThrow();
    var fieldMap = Arrays.stream(target.encoding().nonEncodedFormatFields())
        .collect(Collectors.toMap(Definition::simpleName, f -> f));

    var argExprs = new NodeList<ExpressionNode>();
    var fieldsOrAccesses = new ArrayList<Either<Format.Field, Format.FieldAccess>>();

    for (var arg : statement.namedArguments) {
      var field = fieldMap.get(arg.name.name);
      var fieldAccess = target.encoding().format().fieldAccesses().stream()
          .filter(access -> access.simpleName().equals(arg.name.name))
          .findFirst().orElse(null);

      fieldsOrAccesses.add(new Either<>(field, fieldAccess));
      argExprs.add(fetch(arg.value));
    }
    var call = new InstrCallNode(target, fieldsOrAccesses, argExprs);
    call = addToGraph(call);
    return SubgraphContext.of(statement, call);
  }

  @Override
  public SubgraphContext visit(LetStatement statement) {
    // The bounded variable is already resolved and it's usages will be turned into a let-node.
    // So just return the body.
    return statement.body.accept(this);
  }

  @Override
  public SubgraphContext visit(LockStatement statement) {
    throw new RuntimeException(
        "The behavior generator doesn't implement yet: " + statement.getClass().getSimpleName());
  }

  @Override
  public SubgraphContext visit(MacroInstanceStatement statement) {
    throw new RuntimeException(
        "The behavior generator doesn't implement yet: " + statement.getClass().getSimpleName());
  }

  @Override
  public SubgraphContext visit(MacroMatchStatement statement) {
    throw new RuntimeException(
        "The behavior generator doesn't implement yet: " + statement.getClass().getSimpleName());
  }

  @Override
  public SubgraphContext visit(MatchStatement statement) {
    var defaultPair = buildBranch(statement.defaultResult);
    //BeginNode beginnNode = defaultPair.left();
    IfNode start = null;
    MergeNode end = null;
    var candidate = fetch(statement.candidate);


    // In reverse order to keep the execution order
    for (int i = statement.cases.size() - 1; i >= 0; i--) {
      var kase = statement.cases.get(i);

      // Logical or join of all patterns
      var condition = new BuiltInCall(BuiltInTable.EQU,
          new NodeList<>(candidate, fetch(kase.patterns.get(0))), Type.bool());
      for (int j = 1; j < kase.patterns.size(); j++) {
        var patternCond = new BuiltInCall(BuiltInTable.EQU,
            new NodeList<>(candidate, fetch(kase.patterns.get(0))), Type.bool());
        condition =
            new BuiltInCall(BuiltInTable.OR, new NodeList<>(condition, patternCond), Type.bool());
      }

      var consequencePair = buildBranch(kase.result);

      Pair<BeginNode, BranchEndNode> contradictionPair;
      if (start == null) {
        contradictionPair = defaultPair;
      } else {
        contradictionPair =
            buildBranch(SubgraphContext.of(statement, start, Objects.requireNonNull(end)), kase);
      }

      end = addToGraph(
          new MergeNode(new NodeList<>(consequencePair.right(), contradictionPair.right())));
      start = addToGraph(new IfNode(condition, consequencePair.left(), contradictionPair.left()));
    }


    return SubgraphContext.of(statement, Objects.requireNonNull(start),
        Objects.requireNonNull(end));
  }

  @Override
  public SubgraphContext visit(PlaceholderStatement statement) {
    throw new RuntimeException(
        "The behavior generator doesn't implement yet: " + statement.getClass().getSimpleName());
  }

  @Override
  public SubgraphContext visit(RaiseStatement statement) {
    ExceptionDef exception;
    NodeList<ExpressionNode> args = new NodeList<>();

    if (statement.statement instanceof CallStatement callStatement) {
      var expr = callStatement.expr;

      if (expr instanceof Identifier ident
          && ident.target instanceof ExceptionDefinition exceptionDef) {
        exception = (ExceptionDef) viamLowering.fetch(exceptionDef).get();
      } else if (expr instanceof CallIndexExpr call
          && call.computedTarget() instanceof ExceptionDefinition exceptionDef) {
        exception = (ExceptionDef) viamLowering.fetch(exceptionDef).get();
        args = call.argsIndices.get(0).values.stream()
            .map(this::fetch)
            .collect(Collectors.toCollection(NodeList::new));
      } else {
        throw error("Invalid Raise Call", expr)
            .locationDescription(expr, "Expected a call to an Exception.")
            .build();
      }
    } else {
      // FIXME: Add to a global store so that ISA can get a list of all exceptions
      var name = statement.viamId + "::anonymousException";
      exception = new ExceptionDef(
          viamLowering.generateIdentifier(name, statement.statement),
          new vadl.viam.Parameter[] {},
          new BehaviorLowering(this.viamLowering).getProcedureGraph(statement.statement, name),
          ExceptionDef.Kind.ANONYMOUS
      );
    }

    var raise = new ProcCallNode(exception, args, null);
    raise.setSourceLocation(statement.location());
    return SubgraphContext.of(statement, raise);
  }

  @Override
  public SubgraphContext visit(StatementList statement) {
    throw new RuntimeException(
        "The behavior generator doesn't implement yet: " + statement.getClass().getSimpleName());
  }
}

record ControlBlock(ControlNode firstNode, DirectionalNode lastNode) {
}

/**
 * Contains the nodes of a subgraph.
 * The root references the context causing AST Node.
 * The beginNode and endNode define the start and end node
 * of the subgraph. The sideEffects are all dependencies that may
 * cause side effects and those must be dependencies of the outer branch.
 * The result is the return expression node as depenency of the outer node.
 *
 * <p>All members are optional/nullable and must be checked before access.
 */
class SubgraphContext {
  private Node root;

  @Nullable
  private NodeList<SideEffectNode> sideEffects;

  @Nullable
  private ControlBlock controlBlock;

  private SubgraphContext(Node root, @Nullable NodeList<SideEffectNode> sideEffects,
                          @Nullable ControlBlock controlBlock) {
    this.root = root;
    this.sideEffects = sideEffects;
    this.controlBlock = controlBlock;
  }

  static SubgraphContext of(Node root, vadl.viam.graph.Node... nodes) {
    return SubgraphContext.of(root, List.of(nodes));
  }

  static SubgraphContext of(Node root, List<vadl.viam.graph.Node> nodes) {
    var sideEffects = new NodeList<SideEffectNode>();
    @Nullable ControlNode blockStart = null;
    @Nullable DirectionalNode blockEnd = null;
    SubgraphContext ctx = new SubgraphContext(root, null, null);

    for (var node : nodes) {
      if (node instanceof ControlNode controlNode) {
        if (node.predecessor() == null && !(node instanceof MergeNode)) {
          if (blockStart != null && blockStart != node) {
            throw new IllegalStateException(
                "tried to add %s, but blockStart already set: %s @%s".formatted(node, blockStart,
                    root.location()));
          }
          blockStart = controlNode;
        }

        if ((node instanceof DirectionalNode directionalNode)
            && directionalNode.successors().count() == 0) {
          if (blockEnd != null && directionalNode.successors().count() == 0) {
            throw new IllegalStateException(
                "tried to add %s, but blockEnd already set: %s @%s".formatted(node, blockEnd,
                    root.location()));
          }
          blockEnd = directionalNode;
        }

      } else if (node instanceof SideEffectNode sideEffect) {
        sideEffects.add(sideEffect);
      } else {
        throw new IllegalStateException(
            "Nodes of this class cannot be inserted into a subgraph context: %s"
                .formatted(node.getClass().getSimpleName()));
      }
    }

    if ((blockStart == null) != (blockEnd == null)) {
      throw new IllegalStateException(
          "blockStart and blockEnd must be both set or not set @ " + root.location());
    }
    if (blockStart != null) {
      ctx.controlBlock = new ControlBlock(blockStart, blockEnd);
    }

    if (!sideEffects.isEmpty()) {
      ctx.sideEffects = sideEffects;
    }
    return ctx;
  }

  SubgraphContext setSideEffects(NodeList<SideEffectNode> sideEffects) {
    if (this.sideEffects != null) {
      throw new IllegalStateException("SideEffects already set to: %s".formatted(this.sideEffects));
    }
    this.sideEffects = sideEffects;
    return this;
  }

  @Nullable
  ControlBlock controlBlock() {
    return controlBlock;
  }

  @Nullable
  NodeList<SideEffectNode> sideEffects() {
    return sideEffects;
  }

  NodeList<SideEffectNode> sideEffectsOrEmptyList() {
    return sideEffects == null ? new NodeList<SideEffectNode>() : sideEffects;
  }

  boolean hasControlBlock() {
    return controlBlock != null;
  }

  boolean hasSideEffects() {
    return !sideEffectsOrEmptyList().isEmpty();
  }

  SubgraphContext ensureNoControlBlock() {
    if (hasControlBlock()) {
      throw new IllegalStateException(
          "expected control block to be null but was " + controlBlock + " @ "
              + root.location());
    }
    return this;
  }

  SubgraphContext ensureNoSideEffects() {
    if (sideEffects != null) {
      throw new IllegalStateException(
          "expected sideEffects to be null but was " + sideEffects + " @ " + root.location());
    }
    return this;
  }

  SubgraphContext ensureSideEffects() {
    if (sideEffects == null || sideEffects.isEmpty()) {
      throw new IllegalStateException(
          "expected sideEffects to exist, but it was " + sideEffects + " @ "
              + root.location());
    }
    return this;
  }
}<|MERGE_RESOLUTION|>--- conflicted
+++ resolved
@@ -725,13 +725,8 @@
       return visitSubCall(expr, slicedNode);
     }
 
-<<<<<<< HEAD
     // Register(file) read
-    if (expr.computedTarget instanceof RegisterDefinition) {
-=======
-    // Register file read
-    if (expr.computedTarget() instanceof RegisterFileDefinition registerFileDefinition) {
->>>>>>> 1fed917b
+    if (expr.computedTarget() instanceof RegisterDefinition) {
       var args = firstArgs.stream().map(this::fetch).toList();
       var regFile = (RegisterTensor) viamLowering.fetch(registerFileDefinition).orElseThrow();
       var type = (DataType) expr.argsIndices.get(0).type();
@@ -742,13 +737,8 @@
     }
 
     // Alias to registerfile read
-<<<<<<< HEAD
-    if (expr.computedTarget instanceof AliasDefinition aliasDefinition
+    if (expr.computedTarget() instanceof AliasDefinition aliasDefinition
         && aliasDefinition.kind.equals(AliasDefinition.AliasKind.REGISTER)) {
-=======
-    if (expr.computedTarget() instanceof AliasDefinition aliasDefinition
-        && aliasDefinition.kind.equals(AliasDefinition.AliasKind.REGISTER_FILE)) {
->>>>>>> 1fed917b
 
       var artificialResource =
           (ArtificialResource) viamLowering.fetch(aliasDefinition).orElseThrow();
@@ -982,16 +972,10 @@
       // FIXME: Ensure that no slicing is happending and handle format field masking access
 
       // Register File Write
-<<<<<<< HEAD
-      if (callTarget.computedTarget instanceof RegisterDefinition regFileTarget) {
+      if (callTarget.computedTarget() instanceof RegisterDefinition regFileTarget) {
         var reg = (RegisterTensor) viamLowering.fetch(regFileTarget).orElseThrow();
         var indices = callTarget.argsIndices.getFirst().values.stream().map(this::fetch)
             .collect(Collectors.toCollection(NodeList::new));
-=======
-      if (callTarget.computedTarget() instanceof RegisterFileDefinition regFileTarget) {
-        var regFile = viamLowering.fetch(regFileTarget).orElseThrow();
-        var address = callTarget.argsIndices.get(0).values.get(0).accept(this);
->>>>>>> 1fed917b
         var write = new WriteRegTensorNode(
             reg,
             indices,
@@ -1004,13 +988,8 @@
       }
 
       // Alias Register File Write
-<<<<<<< HEAD
-      if (callTarget.computedTarget instanceof AliasDefinition aliasDefinition
+      if (callTarget.computedTarget() instanceof AliasDefinition aliasDefinition
           && aliasDefinition.kind.equals(AliasDefinition.AliasKind.REGISTER)) {
-=======
-      if (callTarget.computedTarget() instanceof AliasDefinition aliasDefinition
-          && aliasDefinition.kind.equals(AliasDefinition.AliasKind.REGISTER_FILE)) {
->>>>>>> 1fed917b
         var resource = (ArtificialResource) viamLowering.fetch(aliasDefinition).orElseThrow();
         // FIXME: Support alias register writes
         var address = callTarget.argsIndices.get(0).values.get(0).accept(this);
@@ -1018,16 +997,6 @@
         return SubgraphContext.of(statement, write);
       }
 
-<<<<<<< HEAD
-=======
-      // Register Write
-      if (callTarget.computedTarget() instanceof RegisterDefinition registerDefinition) {
-        var reg = (RegisterTensor) viamLowering.fetch(registerDefinition).orElseThrow();
-        var write = new WriteRegTensorNode(reg, new NodeList<>(), value, null, null);
-        return SubgraphContext.of(statement, write);
-      }
-
->>>>>>> 1fed917b
       // Memory Write
       if (callTarget.computedTarget() instanceof MemoryDefinition memoryTarget) {
         var memory = (Memory) viamLowering.fetch(memoryTarget).orElseThrow();
