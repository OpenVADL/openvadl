--- conflicted
+++ resolved
@@ -34,6 +34,24 @@
 
   R visit(ApplicationBinaryInterfaceDefinition definition);
 
+  R visit(AsmDescriptionDefinition definition);
+
+  R visit(AsmDirectiveDefinition definition);
+
+  R visit(AsmGrammarAlternativesDefinition definition);
+
+  R visit(AsmGrammarElementDefinition definition);
+
+  R visit(AsmGrammarLiteralDefinition definition);
+
+  R visit(AsmGrammarLocalVarDefinition definition);
+
+  R visit(AsmGrammarRuleDefinition definition);
+
+  R visit(AsmGrammarTypeDefinition definition);
+
+  R visit(AsmModifierDefinition definition);
+
   R visit(AssemblyDefinition definition);
 
   R visit(CacheDefinition definition);
@@ -114,33 +132,7 @@
 
   R visit(StageDefinition definition);
 
-<<<<<<< HEAD
-  R visit(CacheDefinition definition);
-
-  R visit(LogicDefinition definition);
-
-  R visit(SignalDefinition definition);
-
-  R visit(AsmDescriptionDefinition definition);
-
-  R visit(AsmModifierDefinition definition);
-
-  R visit(AsmDirectiveDefinition definition);
-
-  R visit(AsmGrammarRuleDefinition definition);
-
-  R visit(AsmGrammarAlternativesDefinition definition);
-
-  R visit(AsmGrammarElementDefinition definition);
-
-  R visit(AsmGrammarLocalVarDefinition definition);
-
-  R visit(AsmGrammarLiteralDefinition definition);
-
-  R visit(AsmGrammarTypeDefinition definition);
-=======
   R visit(UsingDefinition definition);
->>>>>>> f46649d7
 }
 
 /**
