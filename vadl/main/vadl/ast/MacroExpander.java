--- conflicted
+++ resolved
@@ -529,16 +529,6 @@
   }
 
   @Override
-<<<<<<< HEAD
-=======
-  public Definition visit(RegisterFileDefinition definition) {
-    var id = expandId(definition.identifier);
-    return new RegisterFileDefinition(id, definition.typeLiteral,
-        copyLoc(definition.loc)).withAnnotations(expandAnnotations(definition.annotations));
-  }
-
-  @Override
->>>>>>> 1fed917b
   public Definition visit(InstructionDefinition definition) {
     var identifier = expandId(definition.identifier);
     var typeId = expandId(definition.typeIdentifier);
