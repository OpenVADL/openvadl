--- conflicted
+++ resolved
@@ -115,11 +115,7 @@
     ID_TOKENS[Parser._ENCODE] = true;
     ID_TOKENS[Parser._EXCEPTION] = true;
     ID_TOKENS[Parser._FETCH] = true;
-<<<<<<< HEAD
-=======
-    ID_TOKENS[Parser._FIRMWARE] = true;
     ID_TOKENS[Parser._GLOBAL] = true;
->>>>>>> cf14aa83
     ID_TOKENS[Parser._GROUP] = true;
     ID_TOKENS[Parser._INSTRUCTION] = true;
     ID_TOKENS[Parser._INT] = true;
