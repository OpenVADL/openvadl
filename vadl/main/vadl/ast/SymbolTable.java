// SPDX-FileCopyrightText : © 2025 TU Wien <vadl@tuwien.ac.at>
// SPDX-License-Identifier: GPL-3.0-or-later
//
// This program is free software: you can redistribute it and/or modify
// it under the terms of the GNU General Public License as published by
// the Free Software Foundation, either version 3 of the License, or
// (at your option) any later version.
//
// This program is distributed in the hope that it will be useful,
// but WITHOUT ANY WARRANTY; without even the implied warranty of
// MERCHANTABILITY or FITNESS FOR A PARTICULAR PURPOSE.  See the
// GNU General Public License for more details.
//
// You should have received a copy of the GNU General Public License
// along with this program.  If not, see <https://www.gnu.org/licenses/>.

package vadl.ast;

import static java.util.Objects.requireNonNull;
import static vadl.error.Diagnostic.error;

import java.util.ArrayDeque;
import java.util.ArrayList;
import java.util.Deque;
import java.util.HashMap;
import java.util.List;
import java.util.Map;
import java.util.function.Supplier;
import javax.annotation.Nullable;
import vadl.error.Diagnostic;
import vadl.error.DiagnosticBuilder;
import vadl.types.BuiltInTable;
import vadl.types.asmTypes.AsmType;
import vadl.utils.SourceLocation;

class SymbolTable {
  @Nullable
  SymbolTable parent = null;
  final List<SymbolTable> children = new ArrayList<>();
  final Map<String, Symbol> symbols = new HashMap<>();
  final Map<String, AstSymbol> macroSymbols = new HashMap<>();
  // the errors list is the same obj as the parent's error list
  List<Diagnostic> errors = new ArrayList<>();

  sealed interface Symbol {
  }

  record AstSymbol(Node origin) implements Symbol {
  }

  record BuiltInSymbol() implements Symbol {
  }

  /**
   * Load all builtin function names into the scope so that the names are reserved and can be used
   * (in some contextes). However, we don't store any useful informations with them and the next
   * passes (the type-checker) needs to know on it's own how to deal with them.
   */
  void loadBuiltins() {
    // Load all "real" buildins
    BuiltInTable.builtIns().map(BuiltInTable.BuiltIn::name)
        .forEach(name -> symbols.put(name, new BuiltInSymbol()));

    // Add pseudo buildins
    symbols.put("VADL::mod", new BuiltInSymbol());
    symbols.put("VADL::div", new BuiltInSymbol());
    symbols.put("start", new BuiltInSymbol());
    symbols.put("executable", new BuiltInSymbol());
    symbols.put("halt", new BuiltInSymbol());
  }

  /**
   * Imports all the symbols from the module specified into the current symbol-tabel.
   *
   * @param moduleAst       of the module from which you import.
   * @param importedSymbols to be imported.
   */
  void importFrom(Ast moduleAst, List<List<Identifier>> importedSymbols) {
    for (List<Identifier> importedSymbolSegments : importedSymbols) {
      var importedSymbol = new StringBuilder();
      for (Identifier segment : importedSymbolSegments) {
        if (!importedSymbol.isEmpty()) {
          importedSymbol.append("::");
        }
        importedSymbol.append(segment.name);
      }
      var name = importedSymbol.toString();
      var symbol = moduleAst.rootSymbolTable().symbols.get(name);
      var macroSymbol = moduleAst.rootSymbolTable().macroSymbols.get(name);
      var location = importedSymbolSegments.get(0).location()
          .join(importedSymbolSegments.get(importedSymbolSegments.size() - 1).location());
      if (symbol == null && macroSymbol == null) {
        reportError("Unresolved symbol " + name, location);
      } else {
        if (symbol != null) {
          symbols.put(name, symbol);
        }
        if (macroSymbol != null) {
          macroSymbols.put(name, macroSymbol);
        }
      }
    }
  }


  SymbolTable createChild() {
    SymbolTable child = new SymbolTable();
    child.parent = this;
    child.errors = this.errors;
    this.children.add(child);
    return child;
  }

  /**
   * This returns the parent symbol table and transfers all errors from this to the
   * parent symbol table.
   *
   * @return the parent symbol table
   * @throws IllegalStateException if parent is null
   */
  SymbolTable pop() {
    if (parent == null) {
      throw new IllegalStateException("Tried to pop symbol table, but parent is null");
    }
    return parent;
  }


  void defineSymbol(String name, Node origin) {
    if (origin instanceof ModelDefinition || origin instanceof ModelTypeDefinition
        || origin instanceof RecordTypeDefinition) {
      verifyMacroAvailable(name, origin);
      macroSymbols.put(name, new AstSymbol(origin));
    } else {
      verifyAvailable(name, origin);
      symbols.put(name, new AstSymbol(origin));
    }
  }

  <T extends Node & IdentifiableNode> void defineSymbol(T origin) {
    var name = origin.identifier().name;
    defineSymbol(name, origin);
  }

  void addModelDefinition(ModelDefinition modelDefinition) {
    // Note: We cannot use .identifier here because the identifier might not be initialized with
    // macros that generate macros.
    defineSymbol(modelDefinition.toMacro().name().name, modelDefinition);
  }

  @Nullable
  private Symbol resolveSymbol(String name) {
    var symbol = symbols.get(name);

    if (symbol != null) {
      return symbol;
    }

    if (parent != null) {
      return parent.resolveSymbol(name);
    }

    return null;
  }

  @Nullable
  private Symbol resolveBuiltinSymbol(String name) {
    var root = this;
    while (root.parent != null) {
      root = root.parent;
    }

    // FIXME: I don't think the namespace prefix should be in here
    var symbol = root.resolveSymbol(name);
    if (symbol == null) {
      symbol = root.resolveSymbol("VADL::" + name);
    }

    if (symbol instanceof BuiltInSymbol) {
      return symbol;
    }
    return null;
  }

  @Nullable
  private Symbol resolveSymbolPath(List<String> path) {
    // The vadl namespace is a pseudo namespace and points to the root and its buitlin functions
    if (path.size() == 2 && path.get(0).equalsIgnoreCase("vadl")) {
      return resolveBuiltinSymbol(path.get(1));
    }

    if (path.size() == 1) {
      return symbols.get(path.get(0));
    }

    var namespace = (AstSymbol) resolveSymbol(path.get(0));
    if (namespace == null) {
      return null;
    }

    return namespace.origin.symbolTable().resolveSymbolPath(path.subList(1, path.size()));
  }

  @Nullable
  private Node resolve(Identifier ident) {
    var symbol = resolveSymbol(ident.name);
    if (!(symbol instanceof AstSymbol astSymbol)) {
      return null;
    }
    ident.target = astSymbol.origin;
    return astSymbol.origin;
  }

  @Nullable
  private Node resolve(IdentifierPath path) {
    var symbol = resolveSymbolPath(path.pathToSegments());
    if (!(symbol instanceof AstSymbol astSymbol)) {
      return null;
    }
    path.target = astSymbol.origin;
    return astSymbol.origin;
  }

  @Nullable
  private Node resolve(IsId id) {
    return switch (id) {
      case Identifier ident -> resolve(ident);
      case IdentifierPath path -> resolve(path);
      default -> throw new IllegalArgumentException("Illegal identifier type: " + id.getClass());
    };
  }

  @Nullable
  private Node resolveMacroSymbol(String name) {
    var symbol = macroSymbols.get(name);
    if (symbol == null && parent != null) {
      return parent.resolveMacroSymbol(name);
    }

    if (symbol == null) {
      return null;
    }

    return symbol.origin;
  }

  @Nullable
  Macro getMacro(String name) {
    var origin = resolveMacroSymbol(name);
    if (origin instanceof ModelDefinition) {
      return ((ModelDefinition) origin).toMacro();
    }

    return null;
  }


  <T extends Node> @Nullable T findAs(IsId usage, Class<T> type) {
    var origin = resolve(usage);
    if (type.isInstance(origin)) {
      return type.cast(origin);
    }
    return null;
  }

<<<<<<< HEAD
  <T extends Node> @Nullable T findIdAs(IsId id, Class<T> type) {
    return switch (id) {
      case Identifier i -> findAs(i, type);
      case IdentifierPath i -> findAs(i, type);
      case IdentifierOrPlaceholder ignored ->
          throw new IllegalStateException("Placeholder should never be found here.");
    };
  }

=======
  /**
   * This will add an error to {@link #errors} if the identifier couldn't be resolved
   * to a node of the given type.
   * In this case it will return null, so the user must check the result before continuing.
   *
   * @param usage the identifier that should be resolved
   * @param type  the type that the resolved node must have
   * @return the resolved node, or null if it could not be resolved with the given type
   */
>>>>>>> 1fed917b
  // FIXME: I don't like how it's called require but still returns null
  private <T extends Node> @Nullable T requireAs(IsId usage, Class<T> type) {
    var origin = resolve(usage);
    if (type.isInstance(origin)) {
      return type.cast(origin);
    }

    if (origin == null) {
      errors.add(error("Unknown name " + usage.pathToString(), usage).build());
    } else {
      // FIXME: write about how this is the wrong type.
      errors.add(error("Unknown name " + usage.pathToString(), usage).build());
    }
    return null;
  }

  /**
   * Finds the node for the given Id and throws the error provided by the error builder
   * if the node could not be found.
   */
  Node require(IsId name, Supplier<DiagnosticBuilder> errorBuilder) {
    var node = requireAs(name, Node.class);
    if (node == null) {
      throw errorBuilder.get().build();
    }
    return node;
  }

  /**
   * This allows the {@link Parser} to find an ISA during parsing.
   * This is only possible for ISA definitions and only used by the parser.
   */
  @Nullable
  InstructionSetDefinition requireIsaDef(IsId usage) {
    return requireAs(usage, InstructionSetDefinition.class);
  }

  /**
   * Load an instruction by name and return its format.
   *
   * @param instrId Identifier of the instruction.
   * @return the format of that instruction.
   */
  @Nullable
  FormatDefinition requireInstructionFormat(Identifier instrId) {
    var inst = requireAs(instrId, InstructionDefinition.class);
    if (inst == null || inst.formatNode == null) {
      return null;
    }

    return inst.formatNode;
  }

  @Nullable
  FormatDefinition findInstructionFormat(Identifier instrId) {
    var inst = findAs(instrId, InstructionDefinition.class);
    if (inst == null || inst.formatNode == null) {
      return null;
    }

    return inst.formatNode;
  }

  SyntaxType requireSyntaxType(Identifier recordName) {
    var symbol = resolveMacroSymbol(recordName.name);
    if (symbol instanceof RecordTypeDefinition recordType) {
      return recordType.recordType;
    } else if (symbol instanceof ModelTypeDefinition modelType) {
      return modelType.projectionType;
    }
    reportError("Unresolved record " + recordName.name, recordName.location());
    return BasicSyntaxType.INVALID;
  }


  /**
   * Copies all symbols of the given symbol table into this symbol table.
   * It internally calls {@link #defineSymbol(String, Node)}, so it
   * will register an error in {@link #errors} if there are symbol name conflicts.
   */
  void extendBy(SymbolTable other) {
    // we have to check for each symbol that is is not already in this symbol table
    for (var entry : other.symbols.entrySet()) {
      var name = entry.getKey();
      var symbol = entry.getValue();
      switch (symbol) {
        case AstSymbol astSymbol -> defineSymbol(name, astSymbol.origin);
        case BuiltInSymbol ignored -> { /* do nothing, already defined */ }
      }
    }
    // add macro symbols to this symbol table.
    // #defineSymbol will correctly assign symbol to macroSymbols
    for (var entry : other.macroSymbols.entrySet()) {
      var name = entry.getKey();
      AstSymbol symbol = entry.getValue();
      defineSymbol(name, symbol.origin);
    }
  }

  private SourceLocation getIdentifierLocation(Node node) {
    if (node instanceof IdentifiableNode identifiableNode) {
      return identifiableNode.identifier().location();
    }

    return node.location();
  }

  private void verifyAvailable(String name, Node origin) {
    if (!symbols.containsKey(name)) {
      return;
    }

    var otherSymbol = symbols.get(name);
    if (otherSymbol instanceof AstSymbol astSymbol
        && astSymbol.origin == origin) {
      // if the other origin is the same node, the "redefinition" is ok.
      // this can happen when we have a diamond pattern like isa0 -> abi -> superisa
      // and isa0 -> superisa.
      return;
    }

    var originLoc = getIdentifierLocation(origin);

    var error = error("Symbol name already used: " + name, originLoc)
        .locationDescription(originLoc, "Second definition here.")
        .note("All symbols must have a unique name.");


    if (otherSymbol instanceof BuiltInSymbol) {
      error.description("`%s` is a builtin and cannot be used as a name", name);
    } else if (otherSymbol instanceof AstSymbol astSymbol) {
      var other = astSymbol.origin;
      var otherLoc = getIdentifierLocation(other);
      error.locationDescription(otherLoc, "First defined here.");
    }

    errors.add(error.build());
  }

  private void verifyMacroAvailable(String name, Node origin) {
    if (!macroSymbols.containsKey(name)) {
      return;
    }

    var other = macroSymbols.get(name).origin();
    if (other == origin) {
      // if the other origin is the same node, the "redefinition" is ok.
      // this can happen when we have a diamond pattern like isa0 -> abi -> superisa
      // and isa0 -> superisa.
      return;
    }

    var originLocation = getIdentifierLocation(origin);
    var error = error("Macro name already used: " + name, originLocation)
        .locationDescription(originLocation, "Second definition here.")
        .note("All macros must have a unique name.");

    var otherLoc = getIdentifierLocation(other);
    error.locationDescription(otherLoc, "First defined here.");

    errors.add(error.build());
  }

  private void reportError(String error, SourceLocation location) {
    errors.add(error(error, location)
        .build());
  }

  private void reportAlreadyDefined(String error, SourceLocation location,
                                    SourceLocation firstOccurence) {
    errors.add(Diagnostic.error(error, location)
        .locationNote(firstOccurence, "Already defined here.")
        .build());
  }

  /**
   * Distributes "SymbolTable" instances across the nodes in the AST.
   * For "let" expressions and statements, symbols for the declared variables are created here.
   * For "instruction" and "assembly" definitions, only an empty child table is created,
   * with a further pass {@link SymbolResolver} actually gathering the fields declared
   * in the linked "format" definition.
   * Before: Ast is fully Macro-expanded
   * After: Ast is fully Macro-expanded and all relevant nodes have "symbolTable" set.
   *
   * @see SymbolResolver
   */
  static class SymbolCollector extends RecursiveAstVisitor {
    private Deque<String> viamPath = new ArrayDeque<>();
    private Deque<SymbolTable> symbolTables = new ArrayDeque<>();

    public SymbolCollector() {
    }

    private SymbolTable currentSymbols() {
      return symbolTables.peekLast();
    }

    /**
     * Temporarily substitutes the current symbol table with a provided one, runs the given
     * operation, and restores the original symbol table afterwards.
     *
     * @param symbols  the new symbol table to be used temporarily during runnable execution
     * @param runnable the operation to execute while the provided symbol table is active
     */
    private void withSymbols(SymbolTable symbols, Runnable runnable) {
      this.symbolTables.addLast(symbols);
      try {
        runnable.run();
      } finally {
        this.symbolTables.pollLast();
      }
    }

    void collectSymbols(SymbolTable symbols, Definition definition) {
      withSymbols(symbols, () -> definition.accept(this));
    }

    void collectSymbols(SymbolTable symbols, Statement stmt) {
      withSymbols(symbols, () -> stmt.accept(this));
    }

    void collectSymbols(SymbolTable symbols, Expr expr) {
      withSymbols(symbols, () -> expr.accept(this));
    }

    /**
     * In most cases the nodes in a definition are in their own scope but in rare cases that's not
     * the desired behavior.
     *
     * @param definition which shouldn't create a new scope.
     */
    private void beforeTravelWithoutScope(Definition definition) {
      if (definition instanceof IdentifiableNode idNode) {
        var name = idNode.identifier().name;
        currentSymbols().defineSymbol(name, definition);
        viamPath.addLast(name);
      } else {
        viamPath.addLast("unknown");
      }
      definition.viamId = String.join("::", viamPath);

      definition.symbolTable = currentSymbols();
    }

    /**
     * In most cases the nodes in a definition are in their own scope but in rare cases that's not
     * the desired behavior.
     *
     * @param definition which shouldn't create a new scope.
     */
    @SuppressWarnings("UnusedVariable")
    private void afterTravelWithoutScope(Definition definition) {
      viamPath.pollLast();
    }


    @Override
    public void beforeTravel(Expr expr) {
      if (expr instanceof IdentifiableNode idNode) {
        currentSymbols().defineSymbol(idNode.identifier().name, expr);
      }

      expr.symbolTable = currentSymbols();
    }

    @Override
    public void beforeTravel(Statement statement) {
      if (statement instanceof IdentifiableNode idNode) {
        currentSymbols().defineSymbol(idNode.identifier().name, statement);
      }

      statement.symbolTable = currentSymbols();
    }

    @Override
    public void beforeTravel(Definition definition) {
      if (definition instanceof IdentifiableNode idNode) {
        var name = idNode.identifier().name;
        currentSymbols().defineSymbol(name, definition);
        viamPath.addLast(name);
      } else {
        viamPath.addLast("unknown");
      }
      definition.viamId = String.join("::", viamPath);

      definition.symbolTable = currentSymbols().createChild();
      symbolTables.addLast(definition.symbolTable);
    }

    @Override
    public void afterTravel(Definition definition) {
      viamPath.pollLast();
      symbolTables.pollLast();
    }

    @Override
    public Void visit(AsmDescriptionDefinition definition) {
      // More complex tasks like this require custom handling.
      beforeTravel(definition);
      definition.annotations.forEach(annotation -> annotation.accept(this));

      definition.abi.accept(this);

      var modifierSymbols = currentSymbols().createChild();
      withSymbols(modifierSymbols,
          () -> definition.modifiers.forEach(modifier -> modifier.accept(this)));

      var directiveSymbols = currentSymbols().createChild();
      withSymbols(directiveSymbols,
          () -> definition.directives.forEach(directive -> directive.accept(this)));

      // add integer negation function to common definitions if not already defined
      // this function is used in the grammar default rules
      if (definition.commonDefinitions.stream().noneMatch(
          def -> def instanceof FunctionDefinition functionDef
              && functionDef.name.path().pathToString()
              .equals(AsmGrammarDefaultRules.BUILTIN_ASM_NEG))) {
        definition.commonDefinitions.add(AsmGrammarDefaultRules.asmNegFunctionDefinition());
      }
      definition.commonDefinitions.forEach(
          commonDef -> commonDef.accept(this));
      definition.rules.forEach(rule -> rule.accept(this));

      // get default rules that are not yet defined,
      // collect their symbols and add them to assembly description
      var defaultRules = AsmGrammarDefaultRules.notIncludedDefaultRules(definition.rules);
      defaultRules.forEach(rule -> rule.accept(this));
      definition.rules.addAll(defaultRules);

      afterTravel(definition);
      return null;
    }

    @Override
    public Void visit(AsmDirectiveDefinition definition) {
      // Avoid creating a new scope since the directives must be visible in the parent scope
      beforeTravelWithoutScope(definition);
      definition.annotations.forEach(annotation -> annotation.accept(this));
      currentSymbols().defineSymbol(definition.stringLiteral.toString(), definition);
      afterTravelWithoutScope(definition);
      return null;
    }

    @Override
    public Void visit(AsmGrammarAlternativesDefinition definition) {
      beforeTravel(definition);
      definition.annotations.forEach(annotation -> annotation.accept(this));

      // Each sequence of elements has its own scope
      definition.alternatives.forEach(alternative -> {
        var elementsSymbolTable = currentSymbols().createChild();
        withSymbols(elementsSymbolTable,
            () -> alternative.forEach(element -> element.accept(this)));
      });


      afterTravel(definition);
      return null;
    }

    @Override
    public Void visit(UsingDefinition definition) {
      //
      return super.visit(definition);
    }

    @Override
    public Void visit(AsmGrammarElementDefinition definition) {
      // Avoid creating a new scope since the elements should share the same scope
      beforeTravelWithoutScope(definition);
      definition.symbolTable = currentSymbols();
      definition.children().forEach(this::travel);
      afterTravelWithoutScope(definition);
      return null;
    }

    @Override
    public Void visit(AsmModifierDefinition definition) {
      beforeTravelWithoutScope(definition);
      definition.symbolTable = currentSymbols();

      // This isn't a identifyableNode so we need to add custom handling here.
      currentSymbols().defineSymbol(definition.stringLiteral.toString(), definition);

      definition.children().stream()
          .filter(c -> c != definition.stringLiteral)
          .forEach(this::travel);

      afterTravelWithoutScope(definition);
      return null;
    }

    @Override
    public Void visit(EnumerationDefinition definition) {
      beforeTravel(definition);
      definition.annotations.forEach(annotation -> annotation.accept(this));

      // Insert all fields into the symbol table.
      if (definition.enumType != null) {
        definition.enumType.accept(this);
      }
      for (EnumerationDefinition.Entry entry : definition.entries) {
        entry.name.symbolTable = currentSymbols();
        currentSymbols().defineSymbol(entry.name.name, entry);
        if (entry.value != null) {
          entry.value.accept(this);
        }
      }

      afterTravel(definition);
      return null;
    }

    @Override
    public Void visit(ImportDefinition definition) {
      // This isn't a identifyableNode so we need to add custom handling here.
      currentSymbols().importFrom(definition.moduleAst, definition.importedSymbols);
      return null;
    }

    @Override
    public Void visit(LetStatement statement) {
      beforeTravel(statement);

      // The identifiers of the let must be visible in it's children
      var childTable = currentSymbols().createChild();
      statement.symbolTable = childTable;
      statement.identifiers.forEach(identifier -> {
        childTable.defineSymbol(identifier.name, statement);
      });
      withSymbols(childTable, () -> statement.children().forEach(this::travel));

      afterTravel(statement);
      return null;
    }

    @Override
    public Void visit(ForallStatement statement) {
      beforeTravel(statement);

      // The identifiers of the for must be visible in it's children
      var childTable = currentSymbols().createChild();
      statement.symbolTable = childTable;
      statement.indices.forEach(index -> {
        childTable.defineSymbol(index.name.name, statement);
        index.domain.accept(this);
      });
      withSymbols(childTable, () -> statement.body.accept(this));

      afterTravel(statement);
      return null;
    }

    @Override
    public Void visit(LetExpr expr) {
      beforeTravel(expr);

      // The identifiers of the let must be visible in it's children
      var childTable = currentSymbols().createChild();
      expr.symbolTable = childTable;
      expr.identifiers.forEach(identifier -> {
        childTable.defineSymbol(identifier.name, expr);
      });
      withSymbols(childTable, () -> expr.children().forEach(this::travel));

      afterTravel(expr);
      return null;
    }

    @Override
    public Void visit(ForallExpr expr) {
      beforeTravel(expr);

      // The identifiers of the for must be visible in it's children
      var childTable = currentSymbols().createChild();
      expr.symbolTable = childTable;
      expr.indices.forEach(index -> {
        childTable.defineSymbol(index.identifier().name, expr);
        index.domain.accept(this);
      });
      withSymbols(childTable, () -> expr.body.accept(this));

      afterTravel(expr);
      return null;
    }

    @Override
    public Void visit(ForallThenExpr expr) {
      beforeTravel(expr);

      // The identifiers of the for must be visible in it's children
      var childTable = currentSymbols().createChild();
      expr.symbolTable = childTable;
      expr.indices.forEach(index -> {
        childTable.defineSymbol(index.identifier().name, expr);
      });
      withSymbols(childTable, () -> expr.thenExpr.accept(this));

      afterTravel(expr);
      return null;
    }
  }

  /**
   * Resolves identifiers used in expressions, as well as types used in definitions,
   * and verifies that they actually exist in the VADL file.
   * Before: AST is fully Macro-expanded and all relevant nodes have "symbolTable" set.
   * After: AST nodes have their resolved node references set.
   */
  static class SymbolResolver extends RecursiveAstVisitor {

    public List<Diagnostic> resolveSymbols(Ast ast) {
      var resolveStartTime = System.nanoTime();
      for (Definition definition : ast.definitions) {
        definition.accept(this);
      }
      ast.passTimings.add(new Ast.PassTimings("Symbol resolution",
          (System.nanoTime() - resolveStartTime) / 1000_000));
      return requireNonNull(ast.rootSymbolTable).errors;
    }


    @Override
    public Void visit(Identifier expr) {
      var symbol = expr.symbolTable().resolveSymbol(expr.pathToString());
      if (symbol instanceof AstSymbol(Node origin)) {
        expr.target = origin;
      }
      if (symbol == null) {
        expr.symbolTable()
            .reportError("Symbol not found: " + expr.pathToString(), expr.location());
      }
      return null;
    }

    @Override
    public Void visit(IdentifierPath expr) {
      var symbol = expr.symbolTable().resolveSymbolPath(expr.pathToSegments());
      if (symbol instanceof AstSymbol(Node origin)) {
        expr.target = origin;
      }
      if (symbol == null) {
        expr.symbolTable()
            .reportError("Symbol not found: " + expr.pathToString(), expr.location());
      }
      return null;
    }

    @Override
    public Void visit(ModelDefinition expr) {
      // Skip Model Definitions at all.
      // They will be resolved once they are expanded.
      return null;
    }

    @Override
    public Void visit(AnnotationDefinition definition) {
      definition.annotation = AnnotationTable.createAnnotation(definition);


      if (definition.annotation == null) {
        // FIXME: Add a more descriptive error message and a body.
        // FIXME: Add a list of available annotations (usage strings) as help to the error.
        definition.symbolTable().errors.add(
            error("Unknown Annotation", definition)
                .locationDescription(definition.location(),
                    "No annotation with the name \"%s\" exists on %s", definition.name(),
                    definition.target)
                .build());
        return null;
      }

      try {
        definition.annotation.resolveName(definition, this);
      } catch (Diagnostic d) {
        requireNonNull(definition.symbolTable).errors.add(d);
      }
      return null;
    }

    @Override
    public Void visit(TypeLiteral expr) {
      // Skip the basetype of the expr and let the typechecker verify it's correct.
      beforeTravel(expr);

      expr.sizeIndices.forEach(index -> index.forEach(e -> e.accept(this)));

      afterTravel(expr);
      return null;
    }

    @Override
    public Void visit(InstructionSetDefinition definition) {
      // Import all symbols from the extending ISA.
      beforeTravel(definition);

      for (var isa : definition.extending) {
        var extending = definition.symbolTable().requireAs(isa, InstructionSetDefinition.class);
        if (extending != null) {
          definition.symbolTable().extendBy(extending.symbolTable());
        }
      }

      definition.children().forEach(this::travel);
      afterTravel(definition);
      return null;
    }

    @Override
    public Void visit(InstructionDefinition definition) {
      // Import all symbols from the format.
      beforeTravel(definition);

      var format =
          definition.symbolTable().requireAs(definition.typeIdentifier(), FormatDefinition.class);
      if (format != null) {
        definition.symbolTable().extendBy(format.symbolTable());
        definition.formatNode = format;
      }

      definition.children().forEach(this::travel);
      afterTravel(definition);
      return null;
    }

    @Override
    public Void visit(AssemblyDefinition definition) {
      // Link instruction and import all symbols from the instruction format.
      beforeTravel(definition);

      for (IdentifierOrPlaceholder identifier : definition.identifiers) {
        var pseudoInstr = definition.symbolTable()
            .findAs((Identifier) identifier, PseudoInstructionDefinition.class);
        if (pseudoInstr != null) {
          definition.instructionNodes.add(pseudoInstr);
          definition.symbolTable().extendBy(pseudoInstr.symbolTable());
          if (pseudoInstr.assemblyDefinition != null) {
            definition.symbolTable().reportAlreadyDefined(
                "Assembly for %s pseudo instruction is already defined".formatted(
                    identifier),
                identifier.location(), pseudoInstr.assemblyDefinition.location());
          }
          pseudoInstr.assemblyDefinition = definition;
        } else {
          var instr =
              definition.symbolTable().findAs((Identifier) identifier, InstructionDefinition.class);
          if (instr != null) {
            definition.instructionNodes.add(instr);

            if (instr.assemblyDefinition != null) {
              definition.symbolTable().reportAlreadyDefined(
                  "Assembly for %s instruction is already defined".formatted(
                      identifier),
                  identifier.location(), instr.assemblyDefinition.location());
            }
            instr.assemblyDefinition = definition;
          }
          var format = definition.symbolTable().requireInstructionFormat((Identifier) identifier);
          // FIXME: Isn't there a bug if an assembly inherits from multiple instructions?
          // Because I think this code would just import all symbols but actually none of the
          // formats should be imported because they wouldn't be visible in all instructinos.
          if (format != null) {
            definition.symbolTable().extendBy(format.symbolTable());
          }
        }
      }

      definition.children().forEach(this::travel);
      afterTravel(definition);
      return null;
    }

    @Override
    public Void visit(EncodingDefinition definition) {
      // Link instruction and import all symbols from the instruction format.
      beforeTravel(definition);

      var inst =
          definition.symbolTable().requireAs(definition.identifier(), InstructionDefinition.class);
      if (inst != null) {
        if (inst.encodingDefinition != null) {
          definition.symbolTable().reportAlreadyDefined(
              "Encoding for %s instruction is already defined".formatted(definition.identifier()),
              definition.location(), inst.encodingDefinition.location());
        } else {
          inst.encodingDefinition = definition;
        }
      }

      var format = definition.symbolTable().requireInstructionFormat(definition.identifier());
      if (format != null) {
        definition.formatNode = format;
        for (var item : definition.encodings.items) {
          var fieldEncoding = (EncodingDefinition.EncodingField) item;

          // Verify that the field specified really is a field in the encoding
          var field = fieldEncoding.field;
          if (format.getField(field.name) == null) {
            definition.symbolTable()
                .reportError("Format field %s not found".formatted(field.name), field.location());
          }

          // Verify that the value is visited.
          fieldEncoding.value.accept(this);
        }
      }

      afterTravel(definition);
      return null;
    }

    @Override
    public Void visit(ApplicationBinaryInterfaceDefinition definition) {
      beforeTravel(definition);

      var isa =
          definition.symbolTable()
              .requireAs((Identifier) definition.isa, InstructionSetDefinition.class);
      if (isa != null) {
        definition.isaNode = isa;
        definition.symbolTable().extendBy(isa.symbolTable());
      }

      definition.children().forEach(this::travel);
      afterTravel(definition);
      return null;
    }

    @Override
    public Void visit(ProcessorDefinition definition) {
      beforeTravel(definition);


      InstructionSetDefinition isa = definition.symbolTable()
          .requireAs(definition.implementedIsa, InstructionSetDefinition.class);
      if (isa != null) {
        definition.symbolTable().extendBy(isa.symbolTable());
      }

      if (definition.abi != null) {
        var abi = definition.symbolTable()
            .requireAs(definition.abi, ApplicationBinaryInterfaceDefinition.class);
        if (abi != null) {
          definition.symbolTable().extendBy(abi.symbolTable());
        }
      }

      definition.children().forEach(this::travel);
      afterTravel(definition);
      return null;
    }

    @Override
    public Void visit(CpuMemoryRegionDefinition def) {
      beforeTravel(def);

      def.symbolTable().requireAs(def.memoryRef, MemoryDefinition.class);

      def.children().forEach(this::travel);
      afterTravel(def);
      return null;
    }

    @Override
    public Void visit(InstructionCallStatement statement) {
      beforeTravel(statement);

      var instr =
          statement.symbolTable().findAs(statement.id(), InstructionDefinition.class);
      var format = statement.symbolTable().findInstructionFormat(statement.id());
      if (format != null) {
        statement.instrDef = instr;
        for (var namedArgument : statement.namedArguments) {
          FormatField foundField = null;
          for (var field : format.fields) {
            if (field.identifier().name.equals(namedArgument.name.name)) {
              foundField = field;
              break;
            }
          }
          if (foundField == null) {
            statement.symbolTable()
                .reportError("Unknown format field " + namedArgument.name.name,
                    namedArgument.name.location());
          }
          namedArgument.value.accept(this);
        }
      } else {
        var pseudoInstr =
            statement.symbolTable()
                .findAs(statement.id(), PseudoInstructionDefinition.class);
        if (pseudoInstr != null) {
          statement.instrDef = pseudoInstr;
          for (var namedArgument : statement.namedArguments) {
            Parameter foundParam = null;
            for (var param : pseudoInstr.params) {
              if (param.identifier().name.equals(namedArgument.name.name)) {
                foundParam = param;
                break;
              }
            }
            if (foundParam == null) {
              statement.symbolTable()
                  .reportError(
                      "Unknown instruction param %s (%s)".formatted(namedArgument.name.name,
                          pseudoInstr.identifier().name),
                      namedArgument.name.location());
            }
            namedArgument.value.accept(this);
          }
        } else {
          statement.symbolTable()
              .reportError("Unknown instruction " + statement.id().name,
                  statement.loc);
        }
      }
      for (Expr unnamedArgument : statement.unnamedArguments) {
        unnamedArgument.accept(this);
      }

      afterTravel(statement);
      return null;
    }

    @Override
    public Void visit(AsmDescriptionDefinition definition) {
      beforeTravel(definition);

      var abi = definition.symbolTable()
          .requireAs(definition.abi, ApplicationBinaryInterfaceDefinition.class);
      if (abi != null) {
        definition.symbolTable().extendBy(abi.symbolTable());
      }

      definition.children().forEach(this::travel);
      afterTravel(definition);
      return null;
    }

    @Override
    public Void visit(AsmModifierDefinition definition) {
      beforeTravel(definition);

      var relocation = definition.relocation;
      var symbol = definition.symbolTable().resolve(relocation);
      if (symbol == null) {
        definition.symbolTable()
            .reportError("Unknown relocation symbol: " + relocation.pathToString(),
                relocation.location());
      }

      definition.children().forEach(this::travel);
      afterTravel(definition);
      return null;
    }


    @Override
    public Void visit(AsmDirectiveDefinition definition) {
      beforeTravel(definition);

      // Only do rudimentary checks here, the rest is done in the typechecker.
      if (!AsmDirective.isAsmDirective(definition.builtinDirective.name)) {
        definition.symbolTable()
            .reportError("Unknown asm directive: " + definition.builtinDirective.name,
                definition.builtinDirective.location());
      }

      afterTravel(definition);
      return null;
    }

    @Override
    public Void visit(AsmGrammarElementDefinition definition) {
      beforeTravel(definition);

      // The attribute needs special handling here
      if (definition.attribute != null) {
        // If attrSymbol is not null, attribute refers to local variable
        // Else attribute is handled by matching in the AsmParser
        var attrSymbol = definition.symbolTable().resolve(definition.attribute);
        definition.isAttributeLocalVar = attrSymbol instanceof AsmGrammarLocalVarDefinition;
      }

      // All other children have the default handling
      definition.children().stream()
          .filter(c -> c != definition.attribute)
          .forEach(this::travel);

      afterTravel(definition);
      return null;
    }

    @Override
    public Void visit(AsmGrammarLocalVarDefinition definition) {
      beforeTravel(definition);

      // FIXME: @benjaminkasper99 should we maybe make "null" a symbol that is always in the
      // symboltable so we can avoid this special treatment here?
      if (definition.asmLiteral.id != null && !definition.asmLiteral.id.name.equals("null")) {
        definition.asmLiteral.accept(this);
      }

      afterTravel(definition);
      return null;
    }

    @Override
    public Void visit(AsmGrammarLiteralDefinition definition) {
      beforeTravel(definition);

      // Id needs special treatment
      if (definition.id != null) {
        var idSymbol = definition.symbolTable().resolve(definition.id);
        if (idSymbol == null) {
          definition.symbolTable()
              .reportError("Unknown symbol in asm grammar rule: " + definition.id.name,
                  definition.id.location());
        }
      }


      // Resolve all other children like always
      // FIXME: At the moment id isn't even a child but I'm not sure if it should be so check in
      // later once we know it.
      definition.children().stream()
          .filter(c -> c != definition.id)
          .forEach(this::travel);


      afterTravel(definition);
      return null;
    }

    @Override
    public Void visit(AsmGrammarTypeDefinition definition) {
      beforeTravel(definition);

      if (!AsmType.isInputAsmType(definition.id.name)) {
        definition.symbolTable()
            .reportError("Unknown asm type: " + definition.id.name,
                definition.id.location());
      }

      afterTravel(definition);
      return null;
    }


  }
}<|MERGE_RESOLUTION|>--- conflicted
+++ resolved
@@ -263,17 +263,6 @@
     return null;
   }
 
-<<<<<<< HEAD
-  <T extends Node> @Nullable T findIdAs(IsId id, Class<T> type) {
-    return switch (id) {
-      case Identifier i -> findAs(i, type);
-      case IdentifierPath i -> findAs(i, type);
-      case IdentifierOrPlaceholder ignored ->
-          throw new IllegalStateException("Placeholder should never be found here.");
-    };
-  }
-
-=======
   /**
    * This will add an error to {@link #errors} if the identifier couldn't be resolved
    * to a node of the given type.
@@ -283,7 +272,6 @@
    * @param type  the type that the resolved node must have
    * @return the resolved node, or null if it could not be resolved with the given type
    */
->>>>>>> 1fed917b
   // FIXME: I don't like how it's called require but still returns null
   private <T extends Node> @Nullable T requireAs(IsId usage, Class<T> type) {
     var origin = resolve(usage);
