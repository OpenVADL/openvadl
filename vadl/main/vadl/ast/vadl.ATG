// SPDX-FileCopyrightText : © 2024 TU Wien <vadl@tuwien.ac.at>
// SPDX-License-Identifier: GPL-3.0-or-later

// This program is free software: you can redistribute it and/or modify
// it under the terms of the GNU General Public License as published by
// the Free Software Foundation, either version 3 of the License, or
// (at your option) any later version.
// 
// This program is distributed in the hope that it will be useful,
// but WITHOUT ANY WARRANTY; without even the implied warranty of
// MERCHANTABILITY or FITNESS FOR A PARTICULAR PURPOSE.  See the
// GNU General Public License for more details.
// 
// You should have received a copy of the GNU General Public License
// along with this program.  If not, see <https://www.gnu.org/licenses/>.

$package=vadl.ast
import java.util.ArrayDeque;
import java.util.ArrayList;
import java.util.Deque;
import java.util.HashMap;
import java.util.List;
import java.util.Map;
import java.util.Objects;
import javax.annotation.Nullable;

import vadl.utils.SourceLocation;

import static vadl.ast.CounterDefinition.CounterKind.GROUP;
import static vadl.ast.CounterDefinition.CounterKind.PROGRAM;
import static vadl.ast.ParserUtils.*;

COMPILER vadl
  java.net.URI sourceFile = SourceLocation.INVALID_SOURCE_LOCATION.uri();
  @Nullable java.net.URI resolutionUri;
  Deque<List<MacroParam>> macroContext = new ArrayDeque<>();
  Ast ast = new Ast();
  SymbolTable macroTable = new SymbolTable();
  Map<String, Identifier> macroOverrides = new HashMap<>();

  {
    ast.rootSymbolTable = new SymbolTable();
    ast.rootSymbolTable.loadBuiltins();
  }

  SourceLocation lastTokenLoc() {
    return locationFromToken(this, t);
  }

  SourceLocation nextTokenLoc() {
    return locationFromToken(this, la);
  }

CHARACTERS
  digit = '0' .. '9'.
  binDigit = '0' .. '1'.
  hexDigit = '0' .. '9' + 'A' .. 'F' + 'a' .. 'f'.
  letter = 'a' .. 'z' + 'A' .. 'Z'.
  validDQStringCharacters = ANY - '"' - "\\".
  validSQStringCharacters = ANY - "'" - "\\".
  validSourceCharacters = ANY.

TOKENS
  hexLit = "0x" hexDigit {hexDigit | "'"}.
  binLit = "0b" binDigit {binDigit | "'"}.
  decLit = digit {digit | "'"}.
  embeddedSource = "-<{" {validSourceCharacters} "}>-".

  identifierToken = letter {letter | digit | "_"}.
  string =
  ( '"' { "\\" (letter | '"' | "'" | "\\") | validDQStringCharacters } '"') |
  ( "'" { "\\" (letter | '"' | "'" | "\\") | validSQStringCharacters } "'").

  T_BIN         = "Bin".
  T_BIN_OP      = "BinOp".
  T_BOOL        = "Bool".
  T_CALL_EX     = "CallEx".
  T_COMMON_DEFS = "Defs".
  T_ENCS        = "Encs".
  T_EX          = "Ex".
  T_ID          = "Id".
  T_INT         = "Int".
  T_ISA_DEFS    = "IsaDefs".
  T_LIT         = "Lit".
  T_STAT        = "Stat".
  T_STATS       = "Stats".
  T_STR         = "Str".
  T_SYM_EX      = "SymEx".
  T_UN_OP       = "UnOp".
  T_VAL         = "Val".

  ABSOLUTE     = "absolute".
  ADDRESS      = "address".
  ADJUSTMENT   = "adjustment".
  ALIAS        = "alias".
  ALIGN        = "align".
  APPEND       = "append".
  APPLICATION  = "application".
  ARCHITECTURE = "architecture".
  ARGUMENT     = "argument".
  ASSEMBLY     = "assembly".
  BINARY       = "binary".
  CACHE        = "cache".
  CALL         = "call".
  CALLEE       = "callee".
  CALLER       = "caller".
  COMPILER_KW  = "compiler".
  CONSTANT     = "constant".
  COUNTER      = "counter".
  DECODER      = "decoder".
  DESCRIPTION  = "description".
  DIRECTIVES   = "directives".
  DO           = "do".
  ELSE         = "else".
  ENCODE       = "encode".
  ENCODING     = "encoding".
  ENUMERATION  = "enumeration".
  EXCEPTION    = "exception".
  EXISTS       = "exists".
  EXTEND_ID    = "ExtendId".
  EXTENDING    = "extending".
  FALSE        = "false".
  FETCH        = "fetch".
  FILE         = "file".
  FOLD         = "fold".
  FOR          = "for".
  FORALL       = "forall".
  FORMAT       = "format".
  FRAME        = "frame".
  FUNCTION     = "function".
  GLOBAL       = "global".
  GRAMMAR      = "grammar".
  GROUP        = "group".
  HIT          = "hit".
  ID_TO_STR    = "IdToStr".
  IF_KW        = "if".
  INT          = "int".
  IMPLEMENTS   = "implements".
  IMPORT       = "import".
  INSTRUCTION  = "instruction".
  INTERFACE    = "interface".
  LET          = "let".
  LOAD         = "load".
  LOCAL        = "local".
  LOCK         = "lock".
  LOGIC        = "logic".
  LONG         = "long".
  MATCH        = "match".
  MAX          = "max".
  MEMORY       = "memory".
  MICRO        = "micro".
  MISS         = "miss".
  MODEL        = "model".
  MODEL_TYPE   = "model-type".
  MODIFIERS    = "modifiers".
  NON          = "non".
  NONE         = "none".
  NOP          = "nop".
  OPERATION    = "operation".
  PATCH        = "patch".
  PIC          = "pic".
  PIPELINE     = "pipeline".
  POINTER      = "pointer".
  PREDICATE    = "predicate".
  PREDICTION   = "prediction".
  PROCESS      = "process".
  PROCESSOR    = "processor".
  PROGRAM      = "program".
  PSEUDO       = "pseudo".
  RAISE        = "raise".
  RAM          = "RAM".
  READ         = "read".
  RECORD       = "record".
  REGISTER     = "register".
  REGION       = "region".
  RELOCATION   = "relocation".
  RESET        = "reset".
  RETURN       = "return".
  ROM          = "ROM".
  SAVED        = "saved".
  SEQUENCE     = "sequence".
  SET          = "set".
  SIGNAL       = "signal".
  SIGNED       = "signed".
  SIZE_T       = "size_t".
  SOURCE       = "source".
  STACK        = "stack".
  STAGE        = "stage".
  STARTUP      = "startup".
  STOP         = "stop".
  TENSOR       = "tensor".
  THEN         = "then".
  THREAD       = "thread".
  TRANSLATION  = "translation".
  TRUE         = "true".
  TYPE         = "type".
  UNSIGNED     = "unsigned".
  USING        = "using".
  VALUE        = "value".
  VAR          = "var".
  WIDTH        = "width".
  WITH         = "with".
  WRITE        = "write".

  SYM_ARROW       = "->".
  SYM_AS          = "as".
  SYM_ASSIGN      = ":=".
  SYM_AT          = "@".
  SYM_BIGARROW    = "=>".
  SYM_BINAND      = "&".
  SYM_BINOR       = "|".
  SYM_BRACE_CLOSE = "}".
  SYM_BRACE_OPEN  = "{".
  SYM_BRACK_CLOSE = "]".
  SYM_BRACK_OPEN  = "[".
  SYM_CARET       = "^".
  SYM_COLON       = ":".
  SYM_COMMA       = ",".
  SYM_DIV         = "/".
  SYM_DOLLAR      = "$".
  SYM_DOT         = ".".
  SYM_ELEM_OF     = "∈".
  SYM_EQ          = "=".
  SYM_EXCL        = "!".
  SYM_GT          = ">".
  SYM_GTE         = ">=".
  SYM_IN          = "in".
  SYM_LOGAND      = "&&".
  SYM_LOGOR       = "||".
  SYM_LONG_MUL    = "*#".
  SYM_LT          = "<".
  SYM_LTE         = "<=".
  SYM_MINUS       = "-".
  SYM_MOD         = "%".
  SYM_MUL         = "*".
  SYM_NAMESPACE   = "::".
  SYM_NEQ         = "!=".
  SYM_NIN         = "!in".
  SYM_NOT_ELEM_OF = "∉".
  SYM_PAREN_CLOSE = ")".
  SYM_PAREN_OPEN  = "(".
  SYM_PLUS        = "+".
  SYM_PLUS_EQ     = "+=".
  SYM_QUESTION    = "?".
  SYM_RANGE       = "..".
  SYM_ROTL        = "<<>".
  SYM_ROTR        = "<>>".
  SYM_SAT_ADD     = "+|".
  SYM_SAT_SUB     = "-|".
  SYM_SEMICOLON   = ";".
  SYM_SHL         = "<<".
  SYM_SHR         = ">>".
  SYM_TILDE       = "~".
  SYM_UNDERSCORE  = "_".

COMMENTS FROM "//" TO '\n'
COMMENTS FROM "/*" TO "*/" NESTED

IGNORE '\t' + '\r' + '\n'


PRODUCTIONS
  vadl =
  {
    topLevelDefinitions<out Definition def> (.
                                                addDef(ast.definitions, def);
                                                // Only call the symbol resolver if there were no errors, because other
                                                // wise the AST might be invalid, causing a crash.
                                                if (errors.count == 0) {
                                                  new SymbolTable.SymbolCollector().collectSymbols(ast.rootSymbolTable(), def);
                                                }
                                            .)
    | macroDef<out ModelDefinition def>     (.
                                                addDef(ast.definitions, def);
                                                // Only call the symbol resolver if there were no errors, because other
                                                // wise the AST might be invalid, causing a crash.
                                                if (errors.count == 0) {
                                                new SymbolTable.SymbolCollector().collectSymbols(ast.rootSymbolTable(), def); macroTable.addModelDefinition(def);
                                                }
                                            .)
  }.

  // -- DEFINITIONS --------------------------------------------------------------------------------------------------
  topLevelDefinitions<out Definition def> (. def = DUMMY_DEF; .)
  = annotations<. out List<AnnotationDefinition> annotations.>
  ( instructionsetDefinition<out def>
  | applicationBinaryInterfaceDefinition<out def>
  | processorDefinition<out def>
  | microArchitectureDefinition<out def>
  | commonDefinition<out def>
  | importDefinition<out def>
  | assemblyDescriptionDefinition<out def>
  )                                         (. def.withAnnotations(annotations); .)
  .

  commonDefinitionList<.out List<Definition> definitions.> (. definitions = new ArrayList<>(); .)
  = {
    annotations<.out List<AnnotationDefinition> annotations.>
    commonDefinition<out Definition def>                   (. def.withAnnotations(annotations); definitions.add(def); .)
  | macroDef<out ModelDefinition def>                      (. addDef(definitions, def); macroTable.addModelDefinition(def); .)
  | // IF (isMacroReplacementOfType(this, BasicSyntaxType.COMMON_DEFS))
    macroReplacement<out Node n>                           (. var def = castCommonDef(this, n);
                                                              if (def instanceof DefinitionList list) {
                                                                readMacroSymbols(macroTable, list.items);
                                                              }
                                                              addDef(definitions, def); .)
  }
  .

  commonDefinition<out Definition def>    (. def = DUMMY_DEF; .)
  = constantDefinition<out def>
  | formatDefinition<out def>
  | enumerationDefinition<out def>
  | usingDefinition<out def>
  | functionDefinition<out def>
  | recordDefinition<out def>
  | modelTypeDefinition<out def>
  .

  instructionsetDefinition<out InstructionSetDefinition isaDef> (. macroTable = macroTable.createChild(); var startLocation = nextTokenLoc();.)
  = INSTRUCTION SET ARCHITECTURE
    identifier<out Identifier identifier>                       (. Identifier extending = null; .)
    [
      EXTENDING
      identifier<out extending>                                 (. var extendingIsa = macroTable.requireAs(extending, InstructionSetDefinition.class);
                                                                   if (extendingIsa != null)
                                                                     readMacroSymbols(macroTable, extendingIsa.definitions);
                                                                .)
    ]
    SYM_EQ SYM_BRACE_OPEN
    isaDefinitionList<.out List<Definition> definitions.>       (. macroTable = Objects.requireNonNull(macroTable.parent); .)
    SYM_BRACE_CLOSE                                             (. isaDef = new InstructionSetDefinition(identifier, extending, definitions, startLocation.join(lastTokenLoc()));
                                                                   macroTable.defineSymbol(isaDef); .)
  .

  isaDefinitionList<.out List<Definition> definitions.> (. definitions = new ArrayList<>(); .)
  = {
    annotations<.out List<AnnotationDefinition> annotations.>
    isaDefinition<out Definition def>                   (. def.withAnnotations(annotations); definitions.add(def); .)
  | macroDef<out ModelDefinition def>                   (. addDef(definitions, def); macroTable.addModelDefinition(def); .)
  | // IF (isMacroReplacementOfType(this, BasicSyntaxType.ISA_DEFS))
    macroReplacement<out Node n>                        (. var def = castIsaDef(this, n);
                                                           if (def instanceof DefinitionList list) {
                                                             readMacroSymbols(macroTable, list.items);
                                                           }
                                                           addDef(definitions, def); .)
  }
  .

  annotations<out List<AnnotationDefinition> annotations> (. var list = new ArrayList<AnnotationDefinition>(); .)
  = {
    annotation<out AnnotationDefinition annotation>       (. list.add(annotation); .)
  }                                                       (. annotations = new ArrayList<AnnotationDefinition>(list); .)
  .

  annotation<out AnnotationDefinition annotation> (. var startLocation = nextTokenLoc(); var keywords = new ArrayList<IdentifierOrPlaceholder>(); var values = new ArrayList<Expr>(); .)
  = SYM_BRACK_OPEN
    identifierOrPlaceholder<out IdentifierOrPlaceholder id>   (. keywords.add(id); .)
    {
      identifierOrPlaceholder<out IdentifierOrPlaceholder id2> (. keywords.add(id2); .)
    }
    [
      SYM_COLON
      expression<out Expr expr, BIN_OPS>                               (. values.add(expr); .)
      {
        SYM_COMMA
        expression<out Expr expr2, BIN_OPS>                             (. values.add(expr2); .)
      }
    ]
    SYM_BRACK_CLOSE                     (. annotation = new AnnotationDefinition(keywords, values, startLocation.join(lastTokenLoc())); .)
  .

  isaDefinition<out Definition def> (. def = DUMMY_DEF; .)
  = commonDefinition<out def>
  | IF (la.kind == _GROUP && scanner.Peek().kind != _COUNTER)
    groupDefinition<out def>
  | counterDefinition<out def>
  | instructionDefinition<out def>
  | pseudoInstructionDefinition<out def>
  | relocationDefinition<out def>
  | encodingDefinition<out def>
  | assemblyDefinition<out def>
  | memoryDefinition<out def>
  | IF (la.kind == _REGISTER && scanner.Peek().kind == _FILE)
    registerFileDefinition<out def>
  | registerDefinition<out def>
  | aliasDefinition<out def>
  | exceptionDefinition<out def>
  | processDefinition<out def>
  | operationDefinition<out def>
  .

  constantDefinition<out ConstantDefinition def> (. TypeLiteral type = null; var startLocation = nextTokenLoc(); .)
  = CONSTANT
    identifierOrPlaceholder<out IdentifierOrPlaceholder id>
    [ SYM_COLON typeLiteral<out type> ]
    SYM_EQ
    expression<out Expr expr, BIN_OPS>           (. def = new ConstantDefinition(id, type, expr, startLocation.join(lastTokenLoc())); .)
  .

  formatDefinition<out FormatDefinition def>                     (. var startLoc = nextTokenLoc(); .)
  = FORMAT
  identifierOrPlaceholder<out IdentifierOrPlaceholder id>        (. var fields = new ArrayList<FormatField>();.)
  SYM_COLON typeLiteral<out TypeLiteral type>                    (. var auxFields = new ArrayList<FormatDefinition.AuxiliaryField>();.)
  [
    SYM_EQ SYM_BRACE_OPEN
    formatField<out FormatField f1>             (. fields.add(f1); .)
    {
      SYM_COMMA formatField<out FormatField f2> (. fields.add(f2); .)
    | SYM_COLON
      auxiliaryField<out FormatDefinition.AuxiliaryField aux>    (. auxFields.add(aux); .)
    }
    SYM_BRACE_CLOSE
  ]                                                              (. def = new FormatDefinition(id, type, fields, auxFields, startLoc.join(lastTokenLoc())); .)
  .

  formatField<out FormatField field> (. field = null; .)
  = identifier<out Identifier id>
    ( formatFieldRange<out field, id>
    | formatFieldType<out field, id>
    | formatFieldDerived<out field, id>
    )
  .

  auxiliaryField<out FormatDefinition.AuxiliaryField auxField> (. FormatDefinition.AuxiliaryFieldKind kind = null; .)
  = (
    PREDICATE                                                  (. kind = FormatDefinition.AuxiliaryFieldKind.PREDICATE; .)
  | ENCODE                                                     (. kind = FormatDefinition.AuxiliaryFieldKind.ENCODE; .)
  )
    SYM_BRACE_OPEN                                             (. var auxEntries = new ArrayList<FormatDefinition.AuxiliaryFieldEntry>(); .)
    identifier<out Identifier fieldId>
    SYM_BIGARROW
    expression<out Expr fieldExpr, BIN_OPS>                    (. auxEntries.add(new FormatDefinition.AuxiliaryFieldEntry(fieldId, fieldExpr)); .)
    {
      SYM_COMMA
      identifier<out fieldId>
      SYM_BIGARROW
      expression<out fieldExpr, BIN_OPS>                       (. auxEntries.add(new FormatDefinition.AuxiliaryFieldEntry(fieldId, fieldExpr)); .)
    }
    SYM_BRACE_CLOSE                                            (. auxField = new FormatDefinition.AuxiliaryField(kind, auxEntries); .)
  .

  formatFieldRange<out FormatField field, Identifier id>
  = SYM_BRACK_OPEN                      (. List<Expr> ranges = new ArrayList<>();.)
    rangeExpression<out Expr e1>        (. ranges.add(e1); .)
    {
      SYM_COMMA
      rangeExpression<out Expr e2>      (. ranges.add(e2); .)
    }
    SYM_BRACK_CLOSE                     (. TypeLiteral type = null; .)
    [
      IF (la.kind == _SYM_COLON && !AUX_FIELD_TOKENS[la.kind])
      SYM_COLON
      typeLiteral<out type>
    ]                                   (. field = new RangeFormatField(id, ranges, type); .)
  .

  formatFieldType<out FormatField field, Identifier id>
  = SYM_COLON
    typeLiteral<out TypeLiteral type> (. field = new TypedFormatField(id, type); .)
  .

  formatFieldDerived<out FormatField field, Identifier id>
  = SYM_EQ
    expression<out Expr expr, BIN_OPS> (. field = new DerivedFormatField(id, expr); .)
  .

  counterDefinition<out CounterDefinition def>  (. CounterDefinition.CounterKind kind = null; var startLocation = nextTokenLoc(); .)
  = ( PROGRAM                                   (. kind = PROGRAM; .)
    | GROUP                                     (. kind = GROUP; .)
    )
    COUNTER
    identifierOrPlaceholder<out IdentifierOrPlaceholder id>
    SYM_COLON typeLiteral<out TypeLiteral type> (. def = new CounterDefinition(kind, id, type, startLocation.join(lastTokenLoc())); .)
  .

  instructionDefinition<out InstructionDefinition def>                      (. var startLocation = nextTokenLoc(); .)
  = INSTRUCTION identifierOrPlaceholder<out IdentifierOrPlaceholder id>
    SYM_COLON identifierOrPlaceholder<out IdentifierOrPlaceholder formatId>
    SYM_EQ statement<out Statement behavior>                                (. def = new InstructionDefinition(id, formatId, behavior, startLocation.join(lastTokenLoc())); .)
  .

  pseudoInstructionDefinition<out Definition def>            (. PseudoInstructionDefinition.PseudoInstrKind kind = null;  var startLocation = nextTokenLoc(); .)
  = ( PSEUDO                                                 (. kind = PseudoInstructionDefinition.PseudoInstrKind.PSEUDO; .)
    | COMPILER_KW                                            (. kind = PseudoInstructionDefinition.PseudoInstrKind.COMPILER; .)
    )
    INSTRUCTION
    identifierOrPlaceholder<out IdentifierOrPlaceholder id>  (. List<Parameter> params = new ArrayList<>(); .)
    [ parameters<out params> ]
    SYM_EQ
    SYM_BRACE_OPEN                                           (. var stmts = new ArrayList<InstructionCallStatement>(); .)
    {
      instructionCallStmt<out InstructionCallStatement stmt> (. stmts.add(stmt); .)
    }
    SYM_BRACE_CLOSE                                          (. def = new PseudoInstructionDefinition(id, kind, params, stmts, startLocation.join(lastTokenLoc())); .)
  .

  relocationDefinition<out Definition def>    (. var startLocation = nextTokenLoc(); .)
  = RELOCATION
    identifier<out Identifier id>
    parameters<.out List<Parameter> params.>
    SYM_ARROW
    typeLiteral<out TypeLiteral resultType>
    SYM_EQ
    expression<out Expr expr, BIN_OPS>        (. def = new RelocationDefinition(id, params, resultType, expr, startLocation.join(lastTokenLoc())); .)
  .

  identifierOrPlaceholder<out IdentifierOrPlaceholder id> (. id = DUMMY_ID; .)
  = identifier<out id>
  | macroReplacement<out Node node>                       (. id = castId(this, node); .)
  .

  encodingDefinition<out EncodingDefinition def>                        (. var startLocation = nextTokenLoc(); .)
  = ENCODING
    identifierOrPlaceholder<out IdentifierOrPlaceholder instrId>
    SYM_EQ SYM_BRACE_OPEN
    encodingDefinitionList<out EncodingDefinition.EncsNode encodings>
    SYM_BRACE_CLOSE                                                     (. def = new EncodingDefinition(instrId, encodings, startLocation.join(lastTokenLoc())); .)
  .

  encodingDefinitionList<out EncodingDefinition.EncsNode encs> (. var start = nextTokenLoc(); var entries = new ArrayList<IsEncs>(); .)
  = encodingEntry<out IsEncs enc>                              (. addEncs(entries, enc); .)
    {
      // In a macro match, commas are used for separating multiple pattern alternatives
      // In the unlikely event that someone uses macro match with Encs literals,
      // we interpret commas as part of the Encs body, not the macro match alternatives.
      // Instead, the specification author can use multiple macro match productions with the same effect.
      IF (la.kind == _SYM_COMMA)
      SYM_COMMA
      encodingEntry<out enc>                                   (. addEncs(entries, enc); .)
    }                                                          (. encs = new EncodingDefinition.EncsNode(entries, start.join(lastTokenLoc())); .)
  .

  encodingEntry<out IsEncs enc>        (. enc = null; .)
  = IF (la.kind == _NONE)
    NONE
  | macroReplacement<out Node node>    (. enc = castEncs(this, node); .)
  | identifier<out Identifier id>
    SYM_EQ
    expression<out Expr expr, BIN_OPS> (. enc = new EncodingDefinition.EncodingField(id, expr); .)
  .

  assemblyDefinition<out AssemblyDefinition def>                        (. List<IdentifierOrPlaceholder> ids = new ArrayList<>(); var start = nextTokenLoc(); .)
  = ASSEMBLY
    identifierOrPlaceholder<out IdentifierOrPlaceholder id>             (. ids.add(id); .)
    {
      SYM_COMMA
      identifierOrPlaceholder<out IdentifierOrPlaceholder additionalId> (. ids.add(additionalId); .)
    }
    SYM_EQ
    expression<out Expr expr, BIN_OPS>                                  (. def = new AssemblyDefinition(ids, expr, start.join(lastTokenLoc())); .)
  .

  stringLiteral<out StringLiteral lit>
  = string                                               (. lit = new StringLiteral(t.val, lastTokenLoc()); .)
  .

  memoryDefinition<out MemoryDefinition def>                (. var startLocation = nextTokenLoc(); .)
  = MEMORY
    identifierOrPlaceholder<out IdentifierOrPlaceholder id>
    SYM_COLON typeLiteral<out TypeLiteral t1>
    SYM_ARROW typeLiteral<out TypeLiteral t2>               (. def = new MemoryDefinition(id, t1, t2, startLocation.join(t2.location())); .)
  .

  registerDefinition<out RegisterDefinition def>            (. var startLocation = nextTokenLoc(); .)
  = REGISTER
    identifierOrPlaceholder<out IdentifierOrPlaceholder id>
    SYM_COLON typeLiteral<out TypeLiteral t1>               (. def = new RegisterDefinition(id, t1, startLocation.join(t1.location())); .)
  .

  registerFileDefinition<out Definition def>                          (. var startLocation = nextTokenLoc(); .)
  = REGISTER FILE
    identifierOrPlaceholder<out IdentifierOrPlaceholder id>
    SYM_COLON
    relationType<out RegisterFileDefinition.RelationTypeLiteral type> (. def = new RegisterFileDefinition(id, type, startLocation.join(lastTokenLoc())); .)
  .

  relationType<out RegisterFileDefinition.RelationTypeLiteral type> (. var argTypes = new ArrayList<TypeLiteral>(); .)
  = typeLiteral<out TypeLiteral argType>                     (. argTypes.add(argType); .)
    {
      SYM_MUL
      typeLiteral<out argType>                               (. argTypes.add(argType); .)
    }
    SYM_ARROW
    typeLiteral<out TypeLiteral resultType>                  (. type = new RegisterFileDefinition.RelationTypeLiteral(argTypes, resultType); .)
  .

  aliasDefinition<out Definition def>                 (. var startLocation = nextTokenLoc(); AliasDefinition.AliasKind kind = null;
                                                         TypeLiteral aliasType = null; TypeLiteral targetType = null;
                                                         IdentifierOrPlaceholder id = null;
                                                      .)
  = ALIAS
    (
      REGISTER                                        (. kind = AliasDefinition.AliasKind.REGISTER; .)
      [ FILE                                          (. kind = AliasDefinition.AliasKind.REGISTER_FILE; .)
      ]
      identifierOrPlaceholder<out id>
      [
        SYM_COLON
        typeLiteral<out aliasType>
        [
          SYM_ARROW
          typeLiteral<out targetType>
        ]
      ]
    | PROGRAM COUNTER                                 (. kind = AliasDefinition.AliasKind.PROGRAM_COUNTER; .)
      identifierOrPlaceholder<out id>
      [
        SYM_COLON
        typeLiteral<out aliasType>
      ]
    )
    SYM_EQ
    callOrBinaryExpression<out Expr value, false>     (. def = new AliasDefinition(id, kind, aliasType, targetType, value, startLocation.join(lastTokenLoc())); .)
  .

  usingDefinition<out Definition def>                         (. var start = nextTokenLoc(); .)
  = USING
    identifierOrPlaceholder<out IdentifierOrPlaceholder id>
    SYM_EQ
    typeLiteral<out TypeLiteral type>                         (. def = new UsingDefinition(id, type, start.join(lastTokenLoc())); .)
  .

  functionDefinition<out Definition def> (. var start = nextTokenLoc(); List<Parameter> params = new ArrayList<>(); .)
  = FUNCTION
    identifierOrPlaceholder<out IdentifierOrPlaceholder name>
    [ parameters<out params> ]
    SYM_ARROW
    typeLiteral<out TypeLiteral retType>
    SYM_EQ
    expression<out Expr expr, BIN_OPS> (. def = new FunctionDefinition(name, params, retType, expr, start.join(lastTokenLoc())); .)
  .

  parameters<.out List<Parameter> params.>
  = SYM_PAREN_OPEN                  (. params = new ArrayList<>(); .)
    parameter<out Parameter param>  (. params.add(param); .)
    {
      SYM_COMMA
      parameter<out Parameter next> (. params.add(next); .)
    }
    SYM_PAREN_CLOSE
  .

  parameter<out Parameter param>
  = identifier<out Identifier name>
    SYM_COLON
    typeLiteral<out TypeLiteral type> (. param = new Parameter(name, type); .)
  .

  enumerationDefinition<out Definition def> (. var start = nextTokenLoc(); TypeLiteral enumType = null; .)
  = ENUMERATION
    identifierOrPlaceholder<out IdentifierOrPlaceholder id>
    [ SYM_COLON typeLiteral<out enumType> ]
    SYM_EQ                                  (. var entries = new ArrayList<EnumerationDefinition.Entry>(); .)
    SYM_BRACE_OPEN                          (. Expr value = null; .)
    identifier<out Identifier name>
    [
      SYM_EQ
      expression<out value, BIN_OPS>
    ]                                       (. entries.add(new EnumerationDefinition.Entry(name, value)); .)
    {                                       (. value = null; .)
      SYM_COMMA
      identifier<out name>
      [
        SYM_EQ
        expression<out value, BIN_OPS>
      ]                                     (. entries.add(new EnumerationDefinition.Entry(name, value)); .)
    }
    SYM_BRACE_CLOSE                         (. def = new EnumerationDefinition(id, enumType, entries, start.join(lastTokenLoc())); .)
  .

  exceptionDefinition<out Definition def> (. var start = nextTokenLoc(); List<Parameter> params = new ArrayList<>(); .)
  = EXCEPTION
    identifierOrPlaceholder<out IdentifierOrPlaceholder id>
    [ parameters<out params> ]
    SYM_EQ
    statement<out Statement statement> (. def = new ExceptionDefinition(id, params, statement, start.join(lastTokenLoc())); .)
  .

  recordDefinition<out RecordTypeDefinition def> (. var start = nextTokenLoc(); .)
  = RECORD
    identifier<out Identifier recordName>
    SYM_PAREN_OPEN
    identifier<out Identifier paramName>
    SYM_COLON                       (. var entries = new ArrayList<RecordType.Entry>(); .)
    syntaxType<out SyntaxType type> (. entries.add(new RecordType.Entry(paramName.name, type)); .)
    {
      SYM_COMMA
      identifier<out paramName>
      SYM_COLON
      syntaxType<out type>          (. entries.add(new RecordType.Entry(paramName.name, type)); .)
    }                               (. var recordType = new RecordType(recordName.name, entries); .)
    SYM_PAREN_CLOSE                 (. def = new RecordTypeDefinition(recordName, recordType, start.join(lastTokenLoc()));
                                       macroTable.defineSymbol(def); .)
  .

  modelTypeDefinition<out ModelTypeDefinition def> (. var start = nextTokenLoc(); .)
  = MODEL_TYPE
    identifier<out Identifier name>
    SYM_EQ
    projectionType<out ProjectionType type> (. def = new ModelTypeDefinition(name, type, start.join(lastTokenLoc()));
                                               macroTable.defineSymbol(def); .)
  .

  importDefinition<out Definition def>     (. var start = nextTokenLoc(); var importPaths = new ArrayList<IsId>(); Identifier fileId = null; StringLiteral filePath = null; .)
  = IMPORT
    ( identifier<out fileId>
    | stringLiteral<out filePath>
    )                                      (. var segments = new ArrayList<Identifier>(); .)
    {
      IF (la.kind == _SYM_NAMESPACE && scanner.Peek().kind != _SYM_BRACE_OPEN)
      SYM_NAMESPACE
      identifier<out Identifier segment>   (. segments.add(segment); .)
    }                                      (. var symbolList = new ArrayList<List<Identifier>>(); .)
    [
      SYM_NAMESPACE
      SYM_BRACE_OPEN                       (. var list = new ArrayList<Identifier>(); .)
      identifier<out Identifier symbol>    (. list.add(symbol); .)
      {
        SYM_NAMESPACE
        identifier<out symbol>             (. list.add(symbol); .)
      }                                    (. symbolList.add(List.copyOf(list)); .)
      {
        SYM_COMMA                          (. list.clear(); .)
        identifier<out symbol>             (. list.add(symbol); .)
        {
          SYM_NAMESPACE
          identifier<out symbol>           (. list.add(symbol); .)
        }                                  (. symbolList.add(List.copyOf(list)); .)
      }
      SYM_BRACE_CLOSE
    ]                                      (. var args = new ArrayList<StringLiteral>(); .)
    [
      WITH
      SYM_PAREN_OPEN
      stringLiteral<out StringLiteral arg> (. args.add(arg); .)
      {
        SYM_COMMA
        stringLiteral<out arg>             (. args.add(arg); .)
      }
      SYM_PAREN_CLOSE
    ]                                      (. def = importModules(this, fileId, filePath, importedSymbols(segments, symbolList), args, start.join(lastTokenLoc())); .)
  .

  processDefinition<out Definition def>   (. var start = nextTokenLoc();
                                             List<TemplateParam> templateParams = new ArrayList<>();
                                             List<Parameter> inputs = new ArrayList<>();
                                             List<Parameter> outputs = new ArrayList<>(); .)
    = PROCESS
    identifierOrPlaceholder<out IdentifierOrPlaceholder name>
    [ processTemplateParameters<.out templateParams.> ]
    [ parameters<.out inputs.> ]
    [ SYM_ARROW parameters<.out outputs.> ]
    SYM_EQ
    statement<out Statement stmt> (. def = new ProcessDefinition(name, templateParams, inputs, outputs, stmt, start.join(lastTokenLoc())); .)
  .

  processTemplateParameters<.out List<TemplateParam> templateParams.>
  = SYM_LT                            (. templateParams = new ArrayList<>(); .)
    identifier<out Identifier id>
    SYM_COLON
    typeLiteral<out TypeLiteral type> (. Expr value = null; .)
    [
      SYM_EQ
      expression<out value, BIN_OPS_EXCEPT_GT>
    ]                                 (. templateParams.add(new TemplateParam(id, type, value)); .)
    {
        identifier<out id>
        SYM_COLON
        typeLiteral<out type>         (. value = null; .)
        [
          SYM_EQ
          expression<out value, BIN_OPS_EXCEPT_GT>
        ]                             (. templateParams.add(new TemplateParam(id, type, value)); .)
    }
    SYM_GT
  .

  operationDefinition<out Definition def>  (. var start = nextTokenLoc(); .)
  = OPERATION
    identifierOrPlaceholder<out IdentifierOrPlaceholder name>
    SYM_EQ
    SYM_BRACE_OPEN                  (. var resources = new ArrayList<IsId>(); .)
    [
      identifierPath<out IsId path> (. resources.add(path); .)
      {
        SYM_COMMA
        identifierPath<out path>    (. resources.add(path); .)
      }
    ]
    SYM_BRACE_CLOSE                 (. def = new OperationDefinition(name, resources, start.join(lastTokenLoc())); .)
  .

  groupDefinition<out Definition def>     (.  var start = nextTokenLoc(); TypeLiteral type = null; .)
  = GROUP
    identifierOrPlaceholder<out IdentifierOrPlaceholder id>
    [
      SYM_COLON
      typeLiteral<out type>
    ]
    SYM_EQ
    groupSequence<out Group.Sequence seq> (. def = new GroupDefinition(id, type, seq, start.join(lastTokenLoc())); .)
  .

  groupSequence<out Group.Sequence seq> (. var groups = new ArrayList<Group>(); var start = nextTokenLoc(); .)
  = group<out Group group>              (. groups.add(group); .)
    {
      SYM_DOT
      group<out group>                  (. groups.add(group); .)
    }                                   (. seq = new Group.Sequence(groups, start.join(lastTokenLoc())); .)
  .

  group<out Group group> (. group = null; .)
  = groupLiteral<out group>
  | groupAlternative<out group>
  | groupPermutation<out group>
  .

  groupLiteral<out Group group>                         (. var start = nextTokenLoc(); Expr size = null; .)
  = identifierPath<out IsId path>
    [
      SYM_LT
      expression<out size, BIN_OPS_EXCEPT_GT>
      [
        SYM_RANGE
        expression<out Expr rangeTo, BIN_OPS_EXCEPT_GT> (. size = new RangeExpr(size, rangeTo); .)
      ]
      SYM_GT
    ]                                                   (. group = new Group.Literal(path, size, start.join(lastTokenLoc())); .)
  .

  groupAlternative<out Group group>       (. var start = nextTokenLoc(); var sequences = new ArrayList<Group.Sequence>(); .)
  = SYM_PAREN_OPEN
    groupSequence<out Group.Sequence seq> (. sequences.add(seq); .)
    {
      SYM_BINOR
      groupSequence<out seq>              (. sequences.add(seq); .)
    }
    SYM_PAREN_CLOSE                       (. group = new Group.Alternative(sequences, start.join(lastTokenLoc())); .)
  .

  groupPermutation<out Group group>       (. var start = nextTokenLoc(); var sequences = new ArrayList<Group.Sequence>(); .)
  = SYM_BRACE_OPEN
    groupSequence<out Group.Sequence seq> (. sequences.add(seq); .)
    {
      SYM_COMMA
      groupSequence<out seq>              (. sequences.add(seq); .)
    }
    SYM_BRACE_CLOSE                       (. group = new Group.Permutation(sequences, start.join(lastTokenLoc())); .)
  .

  // -- ABI DEFINITIONS-----------------------------------------------------------------------------------------------

  applicationBinaryInterfaceDefinition<out Definition def> (. var start = nextTokenLoc(); .)
  = APPLICATION  BINARY INTERFACE
    identifier<out Identifier id>
    FOR
    identifierPath<out IsId isaPath>
    SYM_EQ
    SYM_BRACE_OPEN                              (. var elements = new ArrayList<Definition>(); .)
    {
      abiElementDefinition<out Definition elem> (. addDef(elements, elem); .)
    }
    SYM_BRACE_CLOSE                             (. def = new ApplicationBinaryInterfaceDefinition(id, isaPath, elements, start.join(lastTokenLoc())); .)
  .

  abiElementDefinition<out Definition def>   (. def = DUMMY_DEF; .)
  = annotations<.out List<AnnotationDefinition> annotations.> (. var peek = scanner.Peek(); .)
    ( specialPurposeRegisterSingleDef<out def>
    | aliasDefinition<out def>
    | abiPseudoInstructionDefinition<out def>
    | abiSequenceDef<out def>
    | clangTypeDefinition<out def>
    | clangNumericTypeDefinition<out def>
  )                                        (. def.withAnnotations(annotations); .)
  | // IF (isMacroReplacementOfType(this, BasicSyntaxType.COMMON_DEFS))
    macroReplacement<out Node n>             (. def = castCommonDef(this, n);
                                                if (def instanceof DefinitionList list) {
                                                  readMacroSymbols(macroTable, list.items);
                                                } .)
  .

  clangTypeDefinition<out Definition def>                     (. def = DUMMY_DEF; var startLoc = nextTokenLoc(); .)
  =
  (
    SIZE_T TYPE SYM_EQ typeSizeDefinition<out AbiClangTypeDefinition.TypeSize size1> (. def = new AbiClangTypeDefinition(AbiClangTypeDefinition.TypeName.SIZE_TYPE, size1, startLoc.join(lastTokenLoc())); .)
    | INT MAX TYPE SYM_EQ typeSizeDefinition<out AbiClangTypeDefinition.TypeSize size2> (. def = new AbiClangTypeDefinition(AbiClangTypeDefinition.TypeName.INT_MAX_TYPE, size2, startLoc.join(lastTokenLoc())); .)
  )
  .

  clangNumericTypeDefinition<out Definition def>                     (. def = DUMMY_DEF; var startLoc = nextTokenLoc(); .)
  =
  (
    POINTER (
      WIDTH SYM_EQ expression<out Expr expr1, BIN_OPS>               (. def = new AbiClangNumericTypeDefinition(AbiClangNumericTypeDefinition.TypeName.POINTER_WIDTH, expr1, startLoc.join(lastTokenLoc())); .)
      |  ALIGN SYM_EQ expression<out Expr expr2, BIN_OPS>            (. def = new AbiClangNumericTypeDefinition(AbiClangNumericTypeDefinition.TypeName.POINTER_ALIGN, expr2, startLoc.join(lastTokenLoc())); .)
    )
    | LONG (
      WIDTH SYM_EQ expression<out Expr expr3, BIN_OPS>               (. def = new AbiClangNumericTypeDefinition(AbiClangNumericTypeDefinition.TypeName.LONG_WIDTH, expr3, startLoc.join(lastTokenLoc())); .)
      |  ALIGN SYM_EQ expression<out Expr expr4, BIN_OPS>            (. def = new AbiClangNumericTypeDefinition(AbiClangNumericTypeDefinition.TypeName.LONG_ALIGN, expr4, startLoc.join(lastTokenLoc())); .)
    )
  )
  .

  // See https://clang.llvm.org/doxygen/structclang_1_1TransferrableTargetInfo.html#a30e275c7308708d1b55cd9d009265e33
  typeSizeDefinition<out AbiClangTypeDefinition.TypeSize def> (. def = null; .)
  =
  (
    UNSIGNED (
        INT                                            (. def = AbiClangTypeDefinition.TypeSize.UNSIGNED_INT; .)
      | LONG                                           (. def = AbiClangTypeDefinition.TypeSize.UNSIGNED_LONG; .)
    )
    | SIGNED (
        INT                                            (. def = AbiClangTypeDefinition.TypeSize.SIGNED_INT; .)
      | LONG                                           (. def = AbiClangTypeDefinition.TypeSize.SIGNED_LONG; .)
    )
  )
  .

  specialPurposeRegisterSingleDef<out Definition def>        (. var start = nextTokenLoc(); .)
  =                                                          (. SpecialPurposeRegisterDefinition.Purpose purpose = null; .)
  (
  RETURN (
    ADDRESS                                                  (. purpose = SpecialPurposeRegisterDefinition.Purpose.RETURN_ADDRESS; .)
    | VALUE                                                  (. purpose = SpecialPurposeRegisterDefinition.Purpose.RETURN_VALUE; .)
    )
  | STACK POINTER                                            (. purpose = SpecialPurposeRegisterDefinition.Purpose.STACK_POINTER; .)
  | GLOBAL POINTER                                           (. purpose = SpecialPurposeRegisterDefinition.Purpose.GLOBAL_POINTER; .)
  | FRAME POINTER                                            (. purpose = SpecialPurposeRegisterDefinition.Purpose.FRAME_POINTER; .)
  | THREAD POINTER                                           (. purpose = SpecialPurposeRegisterDefinition.Purpose.THREAD_POINTER; .)
  | CALLER SAVED                                             (. purpose = SpecialPurposeRegisterDefinition.Purpose.CALLER_SAVED; .)
  | CALLEE SAVED                                             (. purpose = SpecialPurposeRegisterDefinition.Purpose.CALLEE_SAVED; .)
  | FUNCTION ARGUMENT                                        (. purpose = SpecialPurposeRegisterDefinition.Purpose.FUNCTION_ARGUMENT; .)
  )
  SYM_EQ
  sequenceCallExprList<.out List<SequenceCallExpr> calls.> (. def = new SpecialPurposeRegisterDefinition(purpose, calls, start.join(lastTokenLoc())); .)
  .

  abiPseudoInstructionDefinition<out Definition def>         (. var start = nextTokenLoc(); .)
  =                                                          (. AbiPseudoInstructionDefinition.Kind kind = null; .)
  PSEUDO
  (
    RETURN INSTRUCTION                                       (. kind = AbiPseudoInstructionDefinition.Kind.RETURN; .)
    | CALL INSTRUCTION                                       (. kind = AbiPseudoInstructionDefinition.Kind.CALL; .)
    | LOCAL ADDRESS LOAD INSTRUCTION                         (. kind = AbiPseudoInstructionDefinition.Kind.LOCAL_ADDRESS_LOAD; .)
    | GLOBAL ADDRESS LOAD INSTRUCTION                        (. kind = AbiPseudoInstructionDefinition.Kind.GLOBAL_ADDRESS_LOAD; .)
    | ABSOLUTE ADDRESS LOAD INSTRUCTION                      (. kind = AbiPseudoInstructionDefinition.Kind.ABSOLUTE_ADDRESS_LOAD; .)
  )
  SYM_EQ
  identifier<out Identifier id>  (. def = new AbiPseudoInstructionDefinition(kind, id, start.join(lastTokenLoc())); .)
  .

  abiSequenceDef<out Definition def>                         (. var start = nextTokenLoc(); .)
  =                                                          (. AbiSequenceDefinition.SeqKind kind = null; .)
  (
    CONSTANT                                                 (. kind = AbiSequenceDefinition.SeqKind.CONSTANT; .)
    | REGISTER ADJUSTMENT                                    (. kind = AbiSequenceDefinition.SeqKind.REGISTER; .)
  )
  SEQUENCE                                                   (. List<Parameter> params = new ArrayList<>(); .)
  [ parameters<.out params.> ]
  SYM_EQ
  SYM_BRACE_OPEN                                             (. var stmts = new ArrayList<InstructionCallStatement>(); .)
  {
    instructionCallStmt<out InstructionCallStatement stmt>   (. stmts.add(stmt); .)
  }
  SYM_BRACE_CLOSE                                            (. def = new AbiSequenceDefinition(kind, params, stmts, start.join(lastTokenLoc())); .)
  .


  // -- CPU DEFINITIONS-----------------------------------------------------------------------------------------------
  processorDefinition<out Definition def> (. var start = nextTokenLoc(); .)
  = PROCESSOR
    identifier<out Identifier id>
    IMPLEMENTS                             (. var implementedIsas = new ArrayList<IsId>(); .)
    identifierPath<out IsId isa>           (. implementedIsas.add(isa); .)
    {
      SYM_COMMA
      identifierPath<out isa>              (. implementedIsas.add(isa); .)
    }                                      (. IsId abi = null; .)
    [
      WITH
      identifierPath<out IsId abiId>       (. abi = abiId; .)
    ]
    SYM_EQ
    SYM_BRACE_OPEN                         (. var definitions = new ArrayList<Definition>(); .)
    {
      cpuDefinition<out Definition cpuDef> (. addDef(definitions, cpuDef); .)
    }
    SYM_BRACE_CLOSE                        (. def = new ProcessorDefinition(id, implementedIsas, abi, definitions, start.join(lastTokenLoc())); .)
  .

  cpuDefinition<out Definition def> (. def = DUMMY_DEF; .)
  = annotations<.out List<AnnotationDefinition> annotations.>
    ( commonDefinition<out def>
    | memoryRegionDefinition<out def>
    | patchDefinition<out def>
    | sourceDefinition<out def>
    | exceptionDefinition<out def>
    | cpuFunctionDefinition<out def>
    | cpuProcessDefinition<out def>
    )                               (. def.withAnnotations(annotations); .)
  | // IF (isMacroReplacementOfType(this, BasicSyntaxType.COMMON_DEFS))
    macroReplacement<out Node n>    (. def = castCommonDef(this, n);
                                       if (def instanceof DefinitionList list) {
                                         readMacroSymbols(macroTable, list.items);
                                       } .)
  .

<<<<<<< HEAD
  // memory region [ROM] MROM in MEM = {...}
  memoryRegionDefinition<out Definition def>  (. var start = lookaheadLoc(); CpuMemoryRegionDefinition.MemKind kind = null; .)
  =                                           (. Statement stmt = null; .)
    MEMORY REGION
    SYM_BRACK_OPEN
    ( RAM                                     (. kind = CpuMemoryRegionDefinition.MemKind.RAM; .)
    | ROM                                     (. kind = CpuMemoryRegionDefinition.MemKind.ROM; .)
    )
    SYM_BRACK_CLOSE
    identifier<out Identifier id>
    SYM_IN identifier<out Identifier mem>
    [ SYM_EQ statement<out stmt> ]         (. def = new CpuMemoryRegionDefinition(id, kind, mem, stmt, start.join(loc())); .)
  .

  patchDefinition<out Definition def>     (. var start = lookaheadLoc(); .)
=======
  patchDefinition<out Definition def>     (. var start = nextTokenLoc(); .)
>>>>>>> cf14aa83
  = PATCH
    identifier<out Identifier generator>
    identifier<out Identifier handle>
    SYM_EQ                                (. IsId reference = null; String source = null; .)
    ( identifierPath<out reference>
    | sourceLiteral<out source> )         (. def = new PatchDefinition(generator, handle, reference, source, start.join(lastTokenLoc())); .)
  .

  sourceDefinition<out Definition def>  (. var start = nextTokenLoc(); .)
  = SOURCE
    identifier<out Identifier id>
    SYM_EQ
    sourceLiteral<out String source>    (. def = new SourceDefinition(id, source, start.join(lastTokenLoc())); .)
  .

  sourceLiteral<out String source>
  = embeddedSource (. source = t.val.substring(3, t.val.length() - 3); .)
  .

  cpuFunctionDefinition<out Definition def> (. var start = nextTokenLoc(); Identifier ident = null;.)
  =                                         (. CpuFunctionDefinition.BehaviorKind kind = null; IsId stopWithRef = null; .)
  ( STOP                                    (. ident = new Identifier(t.val, lastTokenLoc()); kind = CpuFunctionDefinition.BehaviorKind.STOP; .)
    [ WITH referenceLiteral<out stopWithRef> ]
    /* TODO Verify if "redirect" is needed - "redirect is unstable and must not be used"
    | REDIRECT
      parameters<out redirectParams>
      SYM_ARROW
      typeLiteral<out redirectType>
    */
  )
    SYM_EQ
    expression<out Expr expr, BIN_OPS>      (. def = new CpuFunctionDefinition(ident, kind, stopWithRef, expr, start.join(lastTokenLoc())); .)
  .

  cpuProcessDefinition<out Definition def> (. var start = nextTokenLoc(); .)
  =                                        (. CpuProcessDefinition.ProcessKind kind = null; List<Parameter> outputs = List.of(); .)
  ( RESET                                (. kind = CpuProcessDefinition.ProcessKind.RESET; .)
    [ SYM_ARROW
    parameters<out outputs> ]
  )
    SYM_EQ
    statement<out Statement stmt>          (. def = new CpuProcessDefinition(kind, outputs, stmt, start.join(lastTokenLoc())); .)
  .

  // -- MiA DEFINITIONS-----------------------------------------------------------------------------------------------

  microArchitectureDefinition<out Definition def> (. var start = nextTokenLoc(); .)
  = MICRO ARCHITECTURE
    identifier<out Identifier id>
    IMPLEMENTS
    identifierPath<out IsId processor>
    SYM_EQ
    SYM_BRACE_OPEN                        (. var definitions = new ArrayList<Definition>(); .)
    {
      miaDefinition<out Definition child> (. addDef(definitions, child); .)
    }
    SYM_BRACE_CLOSE                       (. def = new MicroArchitectureDefinition(id, processor, definitions, start.join(lastTokenLoc())); .)
  .

  miaDefinition<out Definition def> (. def = DUMMY_DEF; .)
  = annotations<.out List<AnnotationDefinition> annotations.>
    ( macroInstructionDefinition<out def>
    | portBehaviorDefinition<out def>
    | pipelineDefinition<out def>
    | stageDefinition<out def>
    | cacheDefinition<out def>
    | logicDefinition<out def>
    | signalDefinition<out def>
    | memoryDefinition<out def>
    | IF (la.kind == _REGISTER && scanner.Peek().kind == _FILE)
      registerFileDefinition<out def> // TODO Pass type MIA_DEFS - currently only ISA_DEFS
    | registerDefinition<out def>     // TODO Pass type MIA_DEFS - currently only ISA_DEFS
    | processDefinition<out def>
    | operationDefinition<out def>
    | commonDefinition<out def>
    )                               (. def.withAnnotations(annotations); .)
  | // IF (isMacroReplacementOfType(this, BasicSyntaxType.COMMON_DEFS))
    macroReplacement<out Node n>    (. def = castCommonDef(this, n);
                                       if (def instanceof DefinitionList list) {
                                         readMacroSymbols(macroTable, list.items);
                                       } .)
  .

  macroInstructionDefinition<out Definition def> (. var start = nextTokenLoc(); .)
  =                                              (. MacroInstructionDefinition.MacroBehaviorKind kind = null; List<Parameter> inputs = List.of(); .)
  ( TRANSLATION                                  (. kind = MacroInstructionDefinition.MacroBehaviorKind.TRANSLATION; .)
  | PREDICTION                                   (. kind = MacroInstructionDefinition.MacroBehaviorKind.PREDICTION; .)
  | FETCH                                        (. kind = MacroInstructionDefinition.MacroBehaviorKind.FETCH; .)
  | DECODER                                      (. kind = MacroInstructionDefinition.MacroBehaviorKind.DECODER; .)
  | STARTUP                                      (. kind = MacroInstructionDefinition.MacroBehaviorKind.STARTUP; .)
  )
    [ parameters<out inputs> ]
    SYM_ARROW
    parameters<.out List<Parameter> outputs.>
    SYM_EQ
    statement<out Statement stmt>                (. def = new MacroInstructionDefinition(kind, inputs, outputs, stmt, start.join(lastTokenLoc())); .)
  .

  portBehaviorDefinition<out Definition def> (. var start = nextTokenLoc(); .)
  =                                          (. PortBehaviorDefinition.PortKind kind = null; .)
  ( READ                                     (. kind = PortBehaviorDefinition.PortKind.READ; .)
  | WRITE                                    (. kind = PortBehaviorDefinition.PortKind.WRITE; .)
  | HIT                                      (. kind = PortBehaviorDefinition.PortKind.HIT; .)
  | MISS                                     (. kind = PortBehaviorDefinition.PortKind.MISS; .)
  )
    identifier<out Identifier id>
    parameters<.out List<Parameter> inputs.>
    SYM_ARROW
    parameters<.out List<Parameter> outputs.>
    SYM_EQ
    statement<out Statement stmt>            (. def = new PortBehaviorDefinition(id, kind, inputs, outputs, stmt, start.join(lastTokenLoc())); .)
  .

  pipelineDefinition<out Definition def>  (. var start = nextTokenLoc(); .)
  = PIPELINE
    identifier<out Identifier id> (. List<Parameter> outputs = List.of(); .)
    [ SYM_ARROW parameters<out outputs> ]
    SYM_EQ
    statement<out Statement stmt> (. def = new PipelineDefinition(id, outputs, stmt, start.join(lastTokenLoc())); .)
  .

  stageDefinition<out Definition def> (. var start = nextTokenLoc(); .)
  = STAGE
    identifier<out Identifier id> (. List<Parameter> outputs = List.of(); .)
    [ SYM_ARROW parameters<out outputs> ]
    SYM_EQ
    statement<out Statement stmt> (. def = new StageDefinition(id, outputs, stmt, start.join(lastTokenLoc())); .)
  .

  cacheDefinition<out Definition def>       (. var start = nextTokenLoc(); .)
  = CACHE
    identifier<out Identifier id>
    SYM_COLON
    typeLiteral<out TypeLiteral sourceType>
    SYM_ARROW
    typeLiteral<out TypeLiteral targetType> (. def = new CacheDefinition(id, sourceType, targetType, start.join(lastTokenLoc())); .)
  .

  logicDefinition<out Definition def> (. var start = nextTokenLoc(); .)
  = LOGIC
    identifier<out Identifier id> (. def = new LogicDefinition(id, start.join(lastTokenLoc())); .)
  .

  signalDefinition<out Definition def>  (. var start = nextTokenLoc(); .)
  = SIGNAL
    identifier<out Identifier id>
    SYM_COLON
    typeLiteral<out TypeLiteral type>   (. def = new SignalDefinition(id, type, start.join(lastTokenLoc())); .)
  .


  // -- ASM DEFINITIONS-----------------------------------------------------------------------------------------------

  assemblyDescriptionDefinition<out AsmDescriptionDefinition asmDescription>    (. List<AsmModifierDefinition> modifiers = new ArrayList<>(); var start = nextTokenLoc(); .)
  = ASSEMBLY DESCRIPTION                                                        (. List<AsmDirectiveDefinition> directives = new ArrayList<>(); .)
    assemblyIdentifier<out Identifier id>                                       (. List<AsmGrammarRuleDefinition> rules = new ArrayList<>(); var commonDefs = new ArrayList<Definition>(); .)
    FOR
    assemblyIdentifier<out Identifier abi>
    SYM_EQ
    SYM_BRACE_OPEN
      { assemblyModifiersDefinition<out modifiers>
      | assemblyDirectivesDefinition<out directives>
      | assemblyGrammarDefinition<out rules>
      | assemblyCommonDefinition<out Definition def>                            (. commonDefs.add(def); .)
      }
    SYM_BRACE_CLOSE                                                             (. asmDescription = new AsmDescriptionDefinition(id, abi, modifiers, directives, rules, commonDefs, start.join(lastTokenLoc())); .)
  .

  assemblyCommonDefinition<out Definition def>                                    (. def = DUMMY_DEF; .)
  = constantDefinition<out def>
  | usingDefinition<out def>
  | functionDefinition<out def>
  .

  assemblyModifiersDefinition<.out List<AsmModifierDefinition> modifiers.>        (. modifiers = new ArrayList<>(); .)
  = MODIFIERS
    SYM_EQ
    SYM_BRACE_OPEN
      assemblyModifierDefinition<out AsmModifierDefinition first>                 (. modifiers.add(first); .)
      { SYM_COMMA assemblyModifierDefinition<out AsmModifierDefinition other>     (. modifiers.add(other); .)
      }
    SYM_BRACE_CLOSE
  .

  assemblyModifierDefinition<out AsmModifierDefinition modifier>            (. var start = nextTokenLoc(); .)
  = stringLiteral<out Expr strLit>
    SYM_ARROW
    assemblyIdentifier<out Identifier isaId>
    SYM_NAMESPACE
    assemblyIdentifier<out Identifier modifierId>                           (. modifier = new AsmModifierDefinition(strLit, isaId, modifierId, start.join(lastTokenLoc())); .)
  .

  assemblyDirectivesDefinition<.out List<AsmDirectiveDefinition> directives.>       (. directives = new ArrayList<>(); .)
  = DIRECTIVES
    SYM_EQ
    SYM_BRACE_OPEN
      assemblyDirectiveDefinition<out AsmDirectiveDefinition first>                 (. directives.add(first); .)
      { SYM_COMMA assemblyDirectiveDefinition<out AsmDirectiveDefinition other>     (. directives.add(other); .)
      }
    SYM_BRACE_CLOSE
  .

  assemblyDirectiveDefinition<out AsmDirectiveDefinition definition>        (. var start = nextTokenLoc(); .)
  = stringLiteral<out Expr strLit>
    SYM_ARROW
    assemblyIdentifier<out Identifier id>                                   (. definition = new AsmDirectiveDefinition(strLit, id, start.join(lastTokenLoc())); .)
  .

  assemblyGrammarDefinition<.out List<AsmGrammarRuleDefinition> rules.>         (. rules = new ArrayList<>(); .)
     = GRAMMAR
       SYM_EQ
       SYM_BRACE_OPEN
         assemblyGrammarRuleDefinition<out AsmGrammarRuleDefinition first>      (. rules.add(first); .)
         { assemblyGrammarRuleDefinition<out AsmGrammarRuleDefinition other>    (. rules.add(other); .)
         }
       SYM_BRACE_CLOSE
     .

  assemblyGrammarRuleDefinition<out AsmGrammarRuleDefinition rule>                          (. AsmGrammarTypeDefinition type = null; var start = nextTokenLoc(); .)
  = assemblyIdentifier<out Identifier id> [assemblyGrammarTypeDefinition<out type>]
    SYM_COLON
      assemblyGrammarAlternatives<.out AsmGrammarAlternativesDefinition alternatives.>
    SYM_SEMICOLON                                                                           (. rule = new AsmGrammarRuleDefinition(id, type, alternatives, start.join(lastTokenLoc())); .)
  .

  assemblyGrammarTypeDefinition<out AsmGrammarTypeDefinition type>    (. var start = nextTokenLoc(); .)
  = SYM_AT assemblyIdentifier<out Identifier id>                      (. type = new AsmGrammarTypeDefinition(id, start.join(lastTokenLoc())); .)
  .

  assemblyGrammarAlternatives<.out AsmGrammarAlternativesDefinition alternatives.>        (. var altList = new ArrayList<List<AsmGrammarElementDefinition>>(); var start = nextTokenLoc(); .)
  = assemblyGrammarElements<.out List<AsmGrammarElementDefinition> first.>                (. altList.add(first);.)
    {SYM_BINOR assemblyGrammarElements<.out List<AsmGrammarElementDefinition> other.>     (. altList.add(other); .)
    }                                                                                     (. alternatives = new AsmGrammarAlternativesDefinition(altList, start.join(lastTokenLoc())); .)
  .

  assemblyGrammarElements<.out List<AsmGrammarElementDefinition> elements.>     (. elements = new ArrayList<>(); .)
  = assemblyGrammarElement<out AsmGrammarElementDefinition element>             (. elements.add(element); .)
    { assemblyGrammarElement<out AsmGrammarElementDefinition furtherElement>    (. elements.add(furtherElement); .)
    }
  .

  assemblyGrammarElement<out AsmGrammarElementDefinition element>    (. AsmGrammarLocalVarDefinition localVar = null; Identifier id = null; Boolean isPlusEq = false; var start = nextTokenLoc();
                                                                        List<AsmGrammarLiteralDefinition> params = new ArrayList<>(); AsmGrammarLiteralDefinition asmLiteral = null;
                                                                        AsmGrammarAlternativesDefinition groupAlternatives = null; AsmGrammarAlternativesDefinition optionAlternatives = null;
                                                                        AsmGrammarAlternativesDefinition repetitionAlternatives = null;AsmGrammarTypeDefinition type = null; Expr semanticPred = null; .)
  = (
      assemblyLocalVarDeclaration<out localVar>
    | assemblyIdentifier<out id>
        [ ( SYM_PLUS_EQ  (. isPlusEq = true; .)  | SYM_EQ)
            ( assemblyGrammarLiteral<out asmLiteral>
             | assemblyGrammarGroup<out groupAlternatives> )
          | SYM_LT assemblyParameterList<out params>  SYM_GT
        ] [assemblyGrammarTypeDefinition<out type>]                  (. if(asmLiteral == null && groupAlternatives == null) {
                                                                          asmLiteral = new AsmGrammarLiteralDefinition(id, params, null, type, start.join(lastTokenLoc()));
                                                                          id = null; type = null; } .)
    | assemblyGrammarGroup<out groupAlternatives>
    | assemblyGrammarOptional<out optionAlternatives>
    | assemblyGrammarRepetition<out repetitionAlternatives>
    | SYM_QUESTION SYM_PAREN_OPEN
      callOrBinaryExpression<out semanticPred, false>
      SYM_PAREN_CLOSE
    | stringLiteral<out Expr strLit>
      [assemblyGrammarTypeDefinition<out type>]                      (. asmLiteral = new AsmGrammarLiteralDefinition(null, new ArrayList<>(), strLit, type, start.join(lastTokenLoc())); type = null;.)
  )                                                                  (. element =  new AsmGrammarElementDefinition(localVar, id, isPlusEq, asmLiteral, groupAlternatives,
                                                                                    optionAlternatives, repetitionAlternatives, semanticPred, type, start.join(lastTokenLoc())); .)
  .

  assemblyLocalVarDeclaration<out AsmGrammarLocalVarDefinition localVar> (. var start = nextTokenLoc(); .)
  = VAR
    assemblyIdentifier<out Identifier id>
    SYM_EQ
    assemblyGrammarLiteral<out AsmGrammarLiteralDefinition asmLiteral>  (. localVar = new AsmGrammarLocalVarDefinition(id, asmLiteral, start.join(lastTokenLoc())); .)
  .

  assemblyGrammarLiteral<out AsmGrammarLiteralDefinition literal>       (. Identifier id = null; List<AsmGrammarLiteralDefinition> parameters = new ArrayList<>();
                                                                           Expr strLit = null; AsmGrammarTypeDefinition type = null; .)
  = ( assemblyIdentifier<out id>
        [                                                               (. nextLaShouldBeGT = true; .)
          SYM_ROTR
          | SYM_LT assemblyParameterList<out parameters>
           (                                                            (. nextLaShouldBeGT = true; .)
             SYM_SHR | SYM_GT )
        ]
      | stringLiteral<out strLit> )                                     (. var start =  id != null ? id.location() : strLit.location(); .)
    [IF(la.kind == _SYM_AT)
      assemblyGrammarTypeDefinition<out type>]                          (. literal = new AsmGrammarLiteralDefinition(id, parameters, strLit, type, start.join(lastTokenLoc())); .)
  .

  assemblyParameterList<.out List<AsmGrammarLiteralDefinition> parameters.>               (. parameters = new ArrayList<>();  .)
  = [ assemblyGrammarLiteral<out AsmGrammarLiteralDefinition literal>                     (. parameters.add(literal); .)
      { SYM_COMMA assemblyGrammarLiteral<out AsmGrammarLiteralDefinition furtherLiteral>  (. parameters.add(furtherLiteral); .)
      }
    ]
  .

  assemblyGrammarGroup<out AsmGrammarAlternativesDefinition alternatives>
  = SYM_PAREN_OPEN
      assemblyGrammarAlternatives<.out alternatives.>
    SYM_PAREN_CLOSE
  .

  assemblyGrammarOptional<out AsmGrammarAlternativesDefinition alternatives>
  = SYM_BRACK_OPEN
      assemblyGrammarAlternatives<.out alternatives.>
    SYM_BRACK_CLOSE
  .

  assemblyGrammarRepetition<out AsmGrammarAlternativesDefinition alternatives>
  = SYM_BRACE_OPEN
    assemblyGrammarAlternatives<.out alternatives.>
    SYM_BRACE_CLOSE
  .

  // -- STATEMENTS ---------------------------------------------------------------------------------------------------

  statement<out Statement statement> (. statement = DUMMY_STAT; .)
  = letStatement<out statement>
  | ifStatement<out statement>
  | blockStatement<out statement>
  | raiseStatement<out statement>
  | IF (la.kind == _MATCH && scanner.Peek().kind != _SYM_COLON)
    matchStatement<out statement>
  | IF (isMacroReplacementOfType(this, BasicSyntaxType.STAT))
    macroReplacement<out Node n>     (. statement = castStat(this, n); .)
  | assignmentOrCallStmt<out statement>
  | lockStatement<out statement>
  | forallStatement<out statement>
  .

  blockStatement<out BlockStatement block>     (. var start = nextTokenLoc(); .)
  = SYM_BRACE_OPEN
    statementList<.out List<Statement> stmts.>
    SYM_BRACE_CLOSE                            (. block = new BlockStatement(stmts, start.join(lastTokenLoc())); .)
  .

  statementList<.out List<Statement> stmts.> (. stmts = new ArrayList<>(); .)
  = {
      IF (isMacroReplacementOfType(this, BasicSyntaxType.STATS))
      macroReplacement<out Node n>           (. addStats(stmts, castStats(this, n)); .)
    | statement<out Statement statement>     (. addStats(stmts, statement); .)
    }
  .

  assignmentOrCallStmt<out Statement statement> (. statement = DUMMY_STAT; .)
  = callOrBinaryExpression<out Expr target, false>
    [
      SYM_ASSIGN
      expression<out Expr expr, BIN_OPS>        (. statement = new AssignmentStatement(target, expr); .)
    ]                                           (. if (statement.equals(DUMMY_STAT)) statement = new CallStatement(target); .)
  .

  instructionCallStmt<out InstructionCallStatement statement> (. var start = nextTokenLoc(); var namedArguments = new ArrayList<InstructionCallStatement.NamedArgument>(); .)
  = identifierOrPlaceholder<out IdentifierOrPlaceholder id>
    [
      SYM_BRACE_OPEN
      identifier<out Identifier argName>
      SYM_EQ
      expression<out Expr argExpr, BIN_OPS>                   (. namedArguments.add(new InstructionCallStatement.NamedArgument(argName, argExpr)); .)
      {
        SYM_COMMA
        identifier<out argName>
        SYM_EQ
        expression<out argExpr, BIN_OPS>                      (. namedArguments.add(new InstructionCallStatement.NamedArgument(argName, argExpr)); .)
      }
      SYM_BRACE_CLOSE
    ]                                                         (. var unnamedArguments = new ArrayList<Expr>(); .)
    [
      SYM_PAREN_OPEN
      expression<out Expr argExpr, BIN_OPS>                   (. unnamedArguments.add(argExpr); .)
      {
        SYM_COMMA
        expression<out argExpr, BIN_OPS>                      (. unnamedArguments.add(argExpr); .)
      }
      SYM_PAREN_CLOSE
    ]                                                         (. statement = new InstructionCallStatement(id, namedArguments, unnamedArguments, start.join(lastTokenLoc())); .)
  .

  letStatement<out Statement letStatement> (. var start = nextTokenLoc(); var identifiers = new ArrayList<Identifier>(); .)
  = LET
    identifier<out Identifier id>       (. identifiers.add(id); .)
    {
      SYM_COMMA
      identifier<out Identifier nextId> (. identifiers.add(nextId); .)
    }
    SYM_EQ                              (. Expr valueExpr = DUMMY_EXPR; .)
    ( IF (la.kind == _IF_KW)
      ifExpression<out valueExpr, BIN_OPS_EXCEPT_IN>
    | IF (la.kind == _FORALL)
      forallExpression<out valueExpr, BIN_OPS_EXCEPT_IN>
    | expression<out valueExpr, BIN_OPS_EXCEPT_IN>
    )
    SYM_IN
    statement<out Statement body>       (. letStatement = new LetStatement(identifiers, valueExpr, body, start.join(lastTokenLoc())); .)
  .

  ifStatement<out Statement ifStatement> (. Statement elseStmt = null; var start = nextTokenLoc(); .)
  = IF_KW expression<out Expr condition, BIN_OPS>
    THEN statement<out Statement thenStmt>
    [ IF (la.kind == _ELSE)
      ELSE statement<out elseStmt>
    ]                                    (. ifStatement = new IfStatement(condition, thenStmt, elseStmt, start.join(lastTokenLoc())); .)
  .

  raiseStatement<out Statement raise>  (. var start = nextTokenLoc(); .)
  = RAISE
    statement<out Statement statement> (. raise = new RaiseStatement(statement, start.join(lastTokenLoc())); .)
  .

  matchStatement<out Statement match>       (. var start = nextTokenLoc(); .)
  = MATCH
    expression<out Expr candidate, BIN_OPS> (. var cases = new ArrayList<MatchStatement.Case>(); .)
    WITH                                    (. var patterns = new ArrayList<Expr>(); .)
    SYM_BRACE_OPEN                          (. Expr pattern; .)
    ( expression<out pattern, BIN_OPS>      (. patterns.add(pattern); .)
      {
        SYM_COMMA
        expression<out pattern, BIN_OPS>    (. patterns.add(pattern); .)
      }
    | SYM_BRACE_OPEN
      expression<out pattern, BIN_OPS>      (. patterns.add(pattern); .)
      {
        SYM_COMMA
        expression<out pattern, BIN_OPS>    (. patterns.add(pattern); .)
      }
      SYM_BRACE_CLOSE
    )
    SYM_BIGARROW
    statement<out Statement result>         (. cases.add(new MatchStatement.Case(new ArrayList<>(patterns), result)); .)
    {
      IF (la.kind == _SYM_COMMA && scanner.Peek().kind != _SYM_UNDERSCORE)
      SYM_COMMA                             (. patterns.clear(); .)
      ( expression<out pattern, BIN_OPS>    (. patterns.add(pattern); .)
        {
          SYM_COMMA
          expression<out pattern, BIN_OPS>  (. patterns.add(pattern); .)
        }
      | SYM_BRACE_OPEN
        expression<out pattern, BIN_OPS>    (. patterns.add(pattern); .)
        {
          SYM_COMMA
          expression<out pattern, BIN_OPS>  (. patterns.add(pattern); .)
        }
        SYM_BRACE_CLOSE
      )
      SYM_BIGARROW
      statement<out result>                 (. cases.add(new MatchStatement.Case(new ArrayList<>(patterns), result)); .)
    }                                       (. Statement defaultResult = null; .)
    [
      SYM_COMMA
      SYM_UNDERSCORE
      SYM_BIGARROW
      statement<out defaultResult>
    ]
    SYM_BRACE_CLOSE                         (. match = new MatchStatement(candidate, cases, defaultResult, start.join(lastTokenLoc())); .)
  .

  lockStatement<out Statement lock>         (. var start = nextTokenLoc(); .)
  = LOCK
    callOrBinaryExpression<out Expr expr, false>
    SYM_IN
    statement<out Statement statement>      (. lock = new LockStatement(expr, statement, start.join(lastTokenLoc())); .)
  .

  forallStatement<out Statement forall> (. var start = nextTokenLoc(); .)
  = FORALL                              (. var indices = new ArrayList<ForallStatement.Index>(); .)
    identifier<out Identifier indexName>
    SYM_IN
    rangeExpression<out Expr domain>    (. indices.add(new ForallStatement.Index(indexName, domain)); .)
    {
      SYM_COMMA
      identifier<out indexName>
      SYM_IN
      rangeExpression<out domain>       (. indices.add(new ForallStatement.Index(indexName, domain)); .)
    }
    DO
    statement<out Statement statement>  (. forall = new ForallStatement(indices, statement, start.join(lastTokenLoc())); .)
  .

  // -- EXPRESSIONS --------------------------------------------------------------------------------------------------

  expression<out Expr expr, boolean[] allowedOps>
  = term<out expr>
    {
      IF (allowedOps[la.kind] || la.kind == _SYM_AS || isMacroReplacementOfType(this, BasicSyntaxType.BIN_OP))
      (
        binaryOperator<out Operator op>           (. var operator = new BinOp(op, lastTokenLoc()); .)
        term<out Expr right>                      (. expr = new BinaryExpr(expr, operator, right); .)
      | macroReplacement<out Node node>
        term<out Expr right>                      (. expr = new BinaryExpr(expr, castBinOp(this, node), right); .)
      | SYM_AS                                    (. var typeStart = lastTokenLoc(); .)
        identifierPath<out IsId path>             (. TypeLiteral castTarget = new TypeLiteral(path, new ArrayList<>(), typeStart.join(lastTokenLoc()));
                                                     expr = new CastExpr(expr, castTarget); .)
        { IF (expr instanceof CastExpr && la.kind == _SYM_LT)
          SYM_LT                                  (. var lessLoc = lastTokenLoc(); .)
          term<out Expr term>                     (. var isSize = false; .)
          [
            IF (!allowedOps[_SYM_LT] || la.kind == _SYM_GT) (. isSize = true; .)
            SYM_GT                                (. castTarget.sizeIndices.add(List.of(term)); .)
          ]                                       (. if (!isSize) expr = new BinaryExpr(reorderCastExpr(expr), new BinOp(Operator.Less, lessLoc), term); .)
        }                                         (. if (expr instanceof CastExpr) expr = reorderCastExpr(expr); .)
      )
    }                                             (. expr = reorderBinaryExpr(expr); .)
  .

  /// Call expressions of form "a::b<3>(1,2)(3,4).c()".
  /// Due to the "<"-ambiguity with the less-than operator, this rule can also return a BinaryExpr.
  /// Use the "allowLtOp" parameter to disallow this behavior, e.g. in type literals.
  callOrBinaryExpression<out Expr expr, boolean allowLtOp> (. expr = DUMMY_EXPR; .)
  = IF (isIdentifierToken(la) || isMacroReplacementOfType(this, BasicSyntaxType.SYM_EX))
    symbolOrBinaryExpression<out expr, allowLtOp>          (. List<CallIndexExpr.Arguments> argsIndices = new ArrayList<>(); .)
    {
      // Check if we received a symbol expression -> collect arguments
      // Otherwise, just return the collected binary expression
      IF (la.kind == _SYM_PAREN_OPEN && expr instanceof IsSymExpr)
      arguments<.out CallIndexExpr.Arguments args.>        (. argsIndices.add(args); .)
    }                                                      (. List<CallIndexExpr.SubCall> subCalls = new ArrayList<>(); .)
    {
      IF (la.kind == _SYM_DOT && expr instanceof IsSymExpr)
      SYM_DOT                                              (. var subCallArgsIndices = new ArrayList<CallIndexExpr.Arguments>(); .)
      identifier<out Identifier id>
      {
        IF (la.kind == _SYM_PAREN_OPEN)
        arguments<.out CallIndexExpr.Arguments args.>      (. subCallArgsIndices.add(args); .)
      }                                                    (. subCalls.add(new CallIndexExpr.SubCall(id, subCallArgsIndices)); .)
    }                                                      (. if (expr instanceof IsSymExpr symExpr && (!argsIndices.isEmpty() || !subCalls.isEmpty()))
                                                                expr = new CallIndexExpr(symExpr, argsIndices, subCalls, expr.location().join(lastTokenLoc()));
                                                           .)
  | macroReplacement<out Node node>                        (. expr = castExpr(this, node); .)
  .

  /// Represents one set of invocation arguments.
  /// Multiple invocations (e.g. multi-dimensional access) will need multiple #arguments
  arguments<.out CallIndexExpr.Arguments args.>    (. var start = nextTokenLoc(); .)
  = SYM_PAREN_OPEN                            (. var values = new ArrayList<Expr>(); .)
    expression<out Expr arg, BIN_OPS>         (. values.add(arg); .)
    ( SYM_RANGE
      expression<out Expr rangeTo, BIN_OPS>   (. values.set(0, new RangeExpr(arg, rangeTo)); .)
    | {
      SYM_COMMA
      expression<out Expr nextArg, BIN_OPS>   (. values.add(nextArg); .)
    })
    SYM_PAREN_CLOSE                           (. args = new CallIndexExpr.Arguments(values, start.join(lastTokenLoc())); .)
  .

  /// Symbol expressions of form "a::b<3>".
  /// Due to the "<"-ambiguity with the less-than operator, this rule can also return a BinaryExpr.
  /// Use the "allowLtOp" parameter to disallow this behavior, e.g. in type literals.
  symbolOrBinaryExpression<out Expr expr, boolean allowLtOp> (. expr = DUMMY_EXPR; .)
  = IF (isIdentifierToken(la) || isMacroReplacementOfType(this, BasicSyntaxType.ID))
    identifierPath<out IsId path>
    [
      IF (la.kind == _SYM_LT)
      SYM_LT                                                 (. var lessLoc = lastTokenLoc(); .)
      term<out Expr term>
      [
        IF (!allowLtOp || la.kind == _SYM_GT)
        SYM_GT                                               (. expr = new SymbolExpr(path, term, path.location().join(lastTokenLoc())); .)
      ]                                                      (. if (expr.equals(DUMMY_EXPR)) expr = new BinaryExpr((Expr) path, new BinOp(Operator.Less, lessLoc), term); .)
    ]                                                        (. if (expr.equals(DUMMY_EXPR)) expr = (Expr) path; .)
  | macroReplacement<out Node node>                          (. expr = castExpr(this, node); .)
  .

  binaryOperator<out Operator op> (. op = null; .)
  = SYM_BINAND                    (. op = Operator.And; .)
  | SYM_BINOR                     (. op = Operator.Or; .)
  | SYM_CARET                     (. op = Operator.Xor; .)
  | SYM_DIV                       (. op = Operator.Divide; .)
  | SYM_ELEM_OF                   (. op = Operator.ElementOf; .)
  | SYM_EQ                        (. op = Operator.Equal; .)
  | SYM_GT                        (. op = Operator.Greater; .)
  | SYM_GTE                       (. op = Operator.GreaterEqual; .)
  | SYM_IN                        (. op = Operator.In; .)
  | SYM_LOGAND                    (. op = Operator.LogicalAnd; .)
  | SYM_LOGOR                     (. op = Operator.LogicalOr; .)
  | SYM_LONG_MUL                  (. op = Operator.LongMultiply; .)
  | SYM_LT                        (. op = Operator.Less; .)
  | SYM_LTE                       (. op = Operator.LessEqual; .)
  | SYM_MINUS                     (. op = Operator.Subtract; .)
  | SYM_MOD                       (. op = Operator.Modulo; .)
  | SYM_MUL                       (. op = Operator.Multiply; .)
  | SYM_NEQ                       (. op = Operator.NotEqual; .)
  | SYM_NIN                       (. op = Operator.NotIn; .)
  | SYM_NOT_ELEM_OF               (. op = Operator.NotElementOf; .)
  | SYM_PLUS                      (. op = Operator.Add; .)
  | SYM_ROTL                      (. op = Operator.RotateLeft; .)
  | SYM_ROTR                      (. op = Operator.RotateRight; .)
  | SYM_SAT_ADD                   (. op = Operator.SaturatedAdd; .)
  | SYM_SAT_SUB                   (. op = Operator.SaturatedSubtract; .)
  | SYM_SHL                       (. op = Operator.ShiftLeft; .)
  | SYM_SHR                       (. op = Operator.ShiftRight; .)
  // When adding a new operator here, it must also be added to the "BIN_OPS" list in ParserUtils.java!
  .

  unary<out Expr expr>
  = unaryOperator<out IsUnOp op>
    term<out Expr operand> (. if (operand instanceof BinaryExpr binExpr) {
                                expr = new BinaryExpr(new UnaryExpr(op, binExpr.left), binExpr.operator, binExpr.right);
                              } else {
                                expr = new UnaryExpr(op, operand);
                              }
                           .)
  .

  unaryOperator<out IsUnOp op>   (. op = null; .)
  = SYM_MINUS                    (. op = new UnOp(UnaryOperator.NEGATIVE, lastTokenLoc()); .)
  | SYM_EXCL                     (. op = new UnOp(UnaryOperator.LOG_NOT, lastTokenLoc()); .)
  | SYM_TILDE                    (. op = new UnOp(UnaryOperator.COMPLEMENT, lastTokenLoc()); .)
  // When adding a new operator here, it must also be added to the "UN_OPS" list in ParserUtils.java!
  | macroReplacement<out Node n> (. op = (IsUnOp) n; .)
  .

  term<out Expr expr>            (. expr = DUMMY_EXPR; .)
  = literal<out expr>
  | IF (la.kind == _MATCH && scanner.Peek().kind != _SYM_COLON) // Disambiguate from macro match
    matchExpression<out expr>
  | IF (isIdentifierToken(la) || isMacroReplacementOfType(this, BasicSyntaxType.CALL_EX))
    callOrBinaryExpression<out expr, true>
  | groupedExpression<out expr>
  | IF(isUnaryOperator(la) || isMacroReplacementOfType(this, BasicSyntaxType.UN_OP))
    unary<out expr>
  | ifExpression<out expr, BIN_OPS>
  | letExpression<out expr>
  | existsExpression<out expr>
  | forallExpression<out expr, BIN_OPS>
  | // IF (isMacroReplacementOfType(this, BasicSyntaxType.EX))
    macroReplacement<out Node n> (. expr = castExpr(this, n); .)
  .

  groupedExpression<out GroupedExpr expr> (. expr = new GroupedExpr(new ArrayList<>(), lastTokenLoc()); .)
  = SYM_PAREN_OPEN
    expression<out Expr inner, BIN_OPS>   (. expr.expressions.add(inner); .)
    {
      SYM_COMMA
      expression<out Expr next, BIN_OPS>  (. expr.expressions.add(next); .)
    }
    SYM_PAREN_CLOSE                       (. expr.loc = expr.loc.join(lastTokenLoc()); .)
  .

  literal<out Expr expr> (. expr = DUMMY_EXPR; .)
  = valLiteral<out expr>
  | stringLiteral<out expr>
  .

  valLiteral<out Expr expr> (. expr = DUMMY_EXPR; .)
  = boolLiteral<out expr>
  | intLiteral<out expr>
  | binLiteral<out expr>
  .

  intLiteral<out Expr expr>
  = decLit (. expr = new IntegerLiteral(t.val, lastTokenLoc()); .)
  .

  binLiteral<out Expr expr>
  = (hexLit | binLit) (. expr = new BinaryLiteral(t.val, lastTokenLoc()); .)
  .

  boolLiteral<out Expr expr> (. expr = DUMMY_EXPR; .)
  = TRUE                     (. expr = new BoolLiteral(true, lastTokenLoc()); .)
  | FALSE                    (. expr = new BoolLiteral(false, lastTokenLoc()); .)
  .

  referenceLiteral<out IsId reference>
  = SYM_AT
    identifierPath<out reference>
  .

  identifierPath<out IsId path>                                 (. List<IdentifierOrPlaceholder> segments = new ArrayList<>(); .)
  = identifierOrPlaceholder<out IdentifierOrPlaceholder id>     (. segments.add(id); .)
    {
      SYM_NAMESPACE
      identifierOrPlaceholder<out IdentifierOrPlaceholder next> (. segments.add(next); .)
    }                                                           (. if (segments.size() == 1) path = id;
                                                                   else path = new IdentifierPath(segments); .)
  .

  rangeExpression<out Expr expr>
  = expression<out expr, BIN_OPS>
    [ SYM_RANGE expression<out Expr to, BIN_OPS> (. expr = new RangeExpr(expr, to); .) ]
  .

  letExpression<out Expr expr>          (. var start = nextTokenLoc(); var identifiers = new ArrayList<Identifier>(); .)
  = LET
    identifier<out Identifier id>       (. identifiers.add(id); .)
    {
      SYM_COMMA
      identifier<out Identifier nextId> (. identifiers.add(nextId); .)
    }
    SYM_EQ                              (. Expr valueExpr = DUMMY_EXPR; .)
    ( IF (la.kind == _IF_KW)
      ifExpression<out valueExpr, BIN_OPS_EXCEPT_IN>
    | IF (la.kind == _FORALL)
      forallExpression<out expr, BIN_OPS_EXCEPT_IN>
    | expression<out valueExpr, BIN_OPS_EXCEPT_IN>
    )
    SYM_IN
    expression<out Expr body, BIN_OPS>  (. expr = new LetExpr(identifiers, valueExpr, body, start.join(lastTokenLoc())); .)
  .

  ifExpression<out Expr expr, boolean[] allowedElseOps>   (. var startLoc = nextTokenLoc(); .)
  = IF_KW
    expression<out Expr condition, BIN_OPS>
    THEN expression<out Expr thenExpr, BIN_OPS>
    ELSE expression<out Expr elseExpr, allowedElseOps>    (. expr = new IfExpr(condition, thenExpr, elseExpr, startLoc.join(lastTokenLoc())); .)
  .

  matchExpression<out Expr expr>              (. var start = nextTokenLoc(); .)
  = MATCH
    expression<out Expr candidate, BIN_OPS>
    WITH
    SYM_BRACE_OPEN                            (. var cases = new ArrayList<MatchExpr.Case>();  .)
    {                                         (. var patterns = new ArrayList<Expr>(); .)
      ( expression<out Expr pattern, BIN_OPS> (. patterns.add(pattern); .)
        {
          SYM_COMMA
          expression<out pattern, BIN_OPS>    (. patterns.add(pattern); .)
        }
      | SYM_BRACE_OPEN
        expression<out Expr pattern, BIN_OPS> (. patterns.add(pattern); .)
        {
          SYM_COMMA
          expression<out pattern, BIN_OPS>    (. patterns.add(pattern); .)
        }
        SYM_BRACE_CLOSE
      )
      SYM_BIGARROW
      expression<out Expr result, BIN_OPS>    (. cases.add(new MatchExpr.Case(patterns, result)); .)
      SYM_COMMA
    }
    SYM_UNDERSCORE
    SYM_BIGARROW
    expression<out Expr defaultResult, BIN_OPS>
    SYM_BRACE_CLOSE                           (. expr = new MatchExpr(candidate, cases, defaultResult, start.join(lastTokenLoc())); .)
  .

  existsExpression<out Expr expr>                   (. expr = DUMMY_EXPR; var start = nextTokenLoc(); .)
  = EXISTS
    ( IF (la.kind == _SYM_IN)
      SYM_IN
      operationsList<.out List<IsId> operations.>   (. expr = new ExistsInExpr(operations, start.join(lastTokenLoc())); .)
    | identifierOrPlaceholder<out IdentifierOrPlaceholder id>
      SYM_IN                                        (. var conditions = new ArrayList<ExistsInThenExpr.Condition>(); .)
      operationsList<.out List<IsId> operations.>   (. conditions.add(new ExistsInThenExpr.Condition(id, operations)); .)
      {
        SYM_COMMA
        identifierOrPlaceholder<out id>
        SYM_IN
        operationsList<out operations>              (. conditions.add(new ExistsInThenExpr.Condition(id, operations)); .)
      }
      THEN
      expression<out Expr thenExpr, BIN_OPS>        (. expr = new ExistsInThenExpr(conditions, thenExpr, start.join(lastTokenLoc())); .)
    )
  .

  operationsList<.out List<IsId> operations.>
  = SYM_BRACE_OPEN                (. operations = new ArrayList<>(); .)
    identifierPath<out IsId path> (. operations.add(path); .)
    {
      SYM_COMMA
      identifierPath<out path>    (. operations.add(path); .)
    }
    SYM_BRACE_CLOSE
  .

  forallExpression<out Expr forallExpr, boolean[] allowedOps> (. forallExpr = DUMMY_EXPR; var start = nextTokenLoc(); .)
  = FORALL
    identifierOrPlaceholder<out IdentifierOrPlaceholder id>
    SYM_IN
    (                                                         (. var indices = new ArrayList<ForallThenExpr.Index>(); .)
      operationsList<.out List<IsId> operations.>             (. indices.add(new ForallThenExpr.Index(id, operations)); .)
      {
        SYM_COMMA
        identifierOrPlaceholder<out id>
        SYM_IN
        operationsList<out operations>                        (. indices.add(new ForallThenExpr.Index(id, operations)); .)
      }
      THEN
      expression<out Expr thenExpr, allowedOps>               (. forallExpr = new ForallThenExpr(indices, thenExpr, start.join(lastTokenLoc())); .)
    |                                                         (. var indices = new ArrayList<ForallExpr.Index>(); .)
      rangeExpression<out Expr domain>                        (. indices.add(new ForallExpr.Index(id, domain)); .)
      {
        SYM_COMMA
        identifierOrPlaceholder<out id>
        SYM_IN
        rangeExpression<out domain>                           (. indices.add(new ForallExpr.Index(id, domain)); .)
      }                                                       (. ForallExpr.Operation operation = null; Operator foldAction = null; .)
      ( APPEND                                                (. operation = ForallExpr.Operation.APPEND; .)
      | TENSOR                                                (. operation = ForallExpr.Operation.TENSOR; .)
      | FOLD                                                  (. operation = ForallExpr.Operation.FOLD; .)
        binaryOperator<out foldAction>
        WITH
      )
      expression<out Expr expr, allowedOps>                   (. forallExpr = new ForallExpr(indices, operation, foldAction, expr, start.join(lastTokenLoc())); .)
    )
  .

  // -- PRIMITIVES ---------------------------------------------------------------------------------------------------

  typeLiteral<out TypeLiteral type>
  = identifierPath<out IsId path>                        (. List<List<Expr>> sizeIndices = new ArrayList<>(); .)
    {
      SYM_LT                                             (. List<Expr> sizes = new ArrayList<>(); .)
      expression<out Expr sizeExpr, BIN_OPS_EXCEPT_GT>   (. sizes.add(sizeExpr); .)
      {
        SYM_COMMA
        expression<out Expr nextSize, BIN_OPS_EXCEPT_GT> (. sizes.add(nextSize); .)
      }
      SYM_GT                                             (. sizeIndices.add(sizes); .)
    }                                                    (. type = new TypeLiteral(path, sizeIndices, path.location().join(lastTokenLoc())); .)
  .

  identifier<out Identifier identifier>
  = (identifierToken | allowedIdentifierKeywords) (. identifier = new Identifier(t.val, lastTokenLoc()); .)
  .

  /// Must be kept in sync with ParserUtils.ID_TOKENS.
  allowedIdentifierKeywords
  = ADDRESS
  | ALIAS
  | ALIGN
  // | ASSERT
  | APPEND
  | BINARY
  | CALL
  | CONSTANT
  // | DESCRIPTION
  | ENCODE
  | EXCEPTION
  | FETCH
<<<<<<< HEAD
=======
  | FIRMWARE
  | GLOBAL
>>>>>>> cf14aa83
  | GROUP
  | INSTRUCTION
  | INT
  // | INVALID
  // | LABEL
  | LONG
  | MAX
  | MEMORY
  // | MNEMONIC
  // | MODE
  // | MODIFIER
  | NONE
  | NOP
  // | OPERAND
  | OPERATION
  | PREDICATE
  | PREDICTION
  // | PROCEDURE
  | READ
  // | REDIRECT
  | REGISTER
  | RETURN
  | SEQUENCE
  | SIGNED
  | SIZE_T
  | STAGE
  | STARTUP
  | RESET
  | STOP
  // | SYMBOL
  | SYM_IN
  | T_BIN
  | T_BIN_OP
  | T_BOOL
  | T_CALL_EX
  | T_COMMON_DEFS
  | T_ENCS
  | T_ID
  | T_INT
  | T_ISA_DEFS
  | T_LIT
  | T_STAT
  | T_STATS
  | T_STR
  | T_SYM_EX
  | T_UN_OP
  | T_VAL
  | TRANSLATION
  | TYPE
  | UNSIGNED
  // | UNIT
  // | USER
  | WRITE
  | WIDTH
  // TODO Add all allowed keywords
  .

  assemblyIdentifier<out Identifier identifier>
  = (identifierToken | assemblyAllowedIdentifierKeywords) (. identifier = new Identifier(t.val, lastTokenLoc()); .)
  .

  assemblyAllowedIdentifierKeywords
  = allowedIdentifierKeywords
  // | TODO other keywords
  .

  sequenceCallExprList<.out List<SequenceCallExpr> list.> (. list = new ArrayList<>(); .)
  = ( sequenceCallExpr<out SequenceCallExpr call>         (. list.add(call); .)
    | SYM_BRACK_OPEN
      sequenceCallExpr<out SequenceCallExpr call>         (. list.add(call); .)
      {
        SYM_COMMA
        sequenceCallExpr<out call>                        (. list.add(call); .)
      }
      SYM_BRACK_CLOSE
    )                                                     (. list = expandSequenceCalls(this, list); .)
  .

  sequenceCallExpr<out SequenceCallExpr call> (. var start = nextTokenLoc(); .)
  = identifier<out Identifier id>             (. Expr range = null; .)
    [
      SYM_BRACE_OPEN
      rangeExpression<out range>
      SYM_BRACE_CLOSE
    ]                                         (. call = new SequenceCallExpr(id, range, start.join(lastTokenLoc())); .)
  .

  // -- MACROS -------------------------------------------------------------------------------------------------------

  macroReplacement<out Node body> (. body = DUMMY_ID; .)
  = ( macroMatch<out body>
    | maximumMacroExpr<out body>
    | extendId<out body>
    | idToStr<out body>
    )                             (. body = expandNode(this, body); .)
  .

  extendId<out Node body>                   (. var start = nextTokenLoc(); .)
  = EXTEND_ID
    groupedExpression<out GroupedExpr expr> (. body = new ExtendIdExpr(expr, start.join(lastTokenLoc())); .)
  .

  idToStr<out Node body> (. var start = nextTokenLoc(); .)
  = ID_TO_STR
    SYM_PAREN_OPEN
    identifierOrPlaceholder<out IdentifierOrPlaceholder id>
    SYM_PAREN_CLOSE (. body = new IdToStrExpr(id, start.join(lastTokenLoc())); .)
  .

  macroMatch<out Node node>                           (. var start = nextTokenLoc(); .)
  = MATCH
    SYM_COLON
    basicSyntaxType<out SyntaxType type>
    SYM_PAREN_OPEN                                    (. var choices = new ArrayList<MacroMatch.Choice>(); .)
    macroReplacement<out Node candidate>              (. var patterns = new ArrayList<MacroMatch.Pattern>(); .)
    (SYM_EQ | SYM_NEQ )                               (. var comparison = t.kind == _SYM_EQ ? MacroMatch.Comparison.EQUAL : MacroMatch.Comparison.NOT_EQUAL; .)
    macroBody<out Node match, candidate.syntaxType()> (. patterns.add(new MacroMatch.Pattern(candidate, comparison, match)); .)
    {
      SYM_COMMA
      macroReplacement<out candidate>
      (SYM_EQ | SYM_NEQ )                             (. comparison = t.kind == _SYM_EQ ? MacroMatch.Comparison.EQUAL : MacroMatch.Comparison.NOT_EQUAL; .)
      macroBody<out match, candidate.syntaxType()>    (. patterns.add(new MacroMatch.Pattern(candidate, comparison, match)); .)
    }
    SYM_BIGARROW
    macroBody<out Node result, type>                  (. choices.add(new MacroMatch.Choice(patterns, result)); .)
    SYM_SEMICOLON
    {                                                 (. patterns = new ArrayList<MacroMatch.Pattern>(); .)
      macroReplacement<out candidate>
      (SYM_EQ | SYM_NEQ )                             (. comparison = t.kind == _SYM_EQ ? MacroMatch.Comparison.EQUAL : MacroMatch.Comparison.NOT_EQUAL; .)
      macroBody<out match, candidate.syntaxType()>    (. patterns.add(new MacroMatch.Pattern(candidate, comparison, match)); .)
      {
        SYM_COMMA
        macroReplacement<out candidate>
        (SYM_EQ | SYM_NEQ )                           (. comparison = t.kind == _SYM_EQ ? MacroMatch.Comparison.EQUAL : MacroMatch.Comparison.NOT_EQUAL; .)
        macroBody<out match, candidate.syntaxType()>  (. patterns.add(new MacroMatch.Pattern(candidate, comparison, match)); .)
      }
      SYM_BIGARROW
      macroBody<out result, type>                     (. choices.add(new MacroMatch.Choice(patterns, result)); .)
      SYM_SEMICOLON
    }
    SYM_UNDERSCORE
    SYM_BIGARROW
    macroBody<out Node defaultChoice, type>
    SYM_PAREN_CLOSE                                   (. node = createMacroMatch(type, choices, defaultChoice, start.join(lastTokenLoc())); .)
  .

  /// Parses the longest macro expression (either instance or placeholder) from the parser.
  maximumMacroExpr<out Node node>                 (. node = null; var startLoc = nextTokenLoc(); .)
  = SYM_DOLLAR                                    (. var segments = new ArrayList<String>(); .)
    identifier<out Identifier id>                 (. var macro = macroTable.getMacro(id.name);
                                                     var paramType = paramSyntaxType(this, id.name);
                                                     segments.add(id.name); .)
    { IF (macro == null && la.kind == _SYM_DOT && paramType instanceof RecordType record)
      SYM_DOT
      identifier<out Identifier next>             (. paramType = record.findEntry(next.name); segments.add(next.name); .)
    }
    [
      IF (la.kind == _SYM_PAREN_OPEN && (macro != null || paramType instanceof ProjectionType))
      SYM_PAREN_OPEN                              (. var macroOrPlaceholder = macroOrPlaceholder(macro, paramType, segments);
                                                     var params = instanceParamTypes(macroOrPlaceholder);
                                                     var args = new ArrayList<Node>(); .)
      (
        IF (!params.hasNext())
        SYM_PAREN_CLOSE
      | macroBody<out Node arg1, params.next()>   (. args.add(arg1); .)
        {
          SYM_SEMICOLON
          macroBody<out Node arg2, params.next()> (. args.add(arg2); .)
        }
        SYM_PAREN_CLOSE
      )                                           (. node = createMacroInstance(macroOrPlaceholder, args, startLoc.join(lastTokenLoc())); .)
    ]                                             (. node = Objects.requireNonNullElse(node, createPlaceholder(paramType, segments, startLoc.join(lastTokenLoc()))); .)
  .

  macroDef<out ModelDefinition def>         (. var startLoc = nextTokenLoc(); .)
  = MODEL
    identifierOrPlaceholder<out IdentifierOrPlaceholder id>
    SYM_PAREN_OPEN                          (. var params = new ArrayList<MacroParam>(); .)
    [
      identifier<out Identifier paramId1>
      SYM_COLON
      syntaxType<out SyntaxType synType1>   (. params.add(new MacroParam(paramId1, synType1)); .)
      {
        SYM_COMMA
        identifier<out Identifier paramId2>
        SYM_COLON
        syntaxType<out SyntaxType synType2> (. params.add(new MacroParam(paramId2, synType2)); .)
      }
    ]
    SYM_PAREN_CLOSE                         (. macroContext.addFirst(params); .)
    SYM_COLON
    basicSyntaxType<out SyntaxType returnType>
    SYM_EQ
    SYM_BRACE_OPEN
    macroBody<out Node body, returnType>
    SYM_BRACE_CLOSE                         (. macroContext.removeFirst();
                                               SyntaxType macroType = assertSyntaxType(this, body, returnType, "Macro body does not match signature")
                                                 ? returnType : BasicSyntaxType.INVALID;
                                               def = new ModelDefinition(id, params, body, macroType, startLoc.join(lastTokenLoc()));
                                            .)
  .

  macroBody<out Node body, SyntaxType type>                 (. body = DUMMY_ID; var start = nextTokenLoc(); .)
  = (
    IF (type == BasicSyntaxType.STATS)
    statementList<.out List<Statement> stmts.>              (. body = new StatementList(stmts, start.join(lastTokenLoc())); .)
  | IF (type == BasicSyntaxType.STAT)
    statement<out body>
  | IF (type == BasicSyntaxType.ENCS)
    encodingDefinitionList<out body>
  | IF (type == BasicSyntaxType.ISA_DEFS)                   (. macroTable = macroTable.createChild(); .)
    isaDefinitionList<.out List<Definition> defs.>          (. body = new DefinitionList(defs, type, start.join(lastTokenLoc())); macroTable = macroTable.parent; .)
  | IF (type == BasicSyntaxType.COMMON_DEFS)                (. macroTable = macroTable.createChild(); .)
    commonDefinitionList<.out List<Definition> defs.>       (. body = new DefinitionList(defs, type, start.join(lastTokenLoc())); macroTable = macroTable.parent; .)
  | IF (type == BasicSyntaxType.EX)
    expression<out body, BIN_OPS>
  | IF (type == BasicSyntaxType.LIT)
    ( literal<out body>
    | macroReplacement<out body>
    )
  | IF (type == BasicSyntaxType.STR)
    ( stringLiteral<out body>
    | macroReplacement<out body>
    )
  | IF (type == BasicSyntaxType.VAL)
    ( valLiteral<out body>
    | macroReplacement<out body>
    )
  | IF (type == BasicSyntaxType.BOOL)
    ( boolLiteral<out body>
    | macroReplacement<out body>
    )
  | IF (type == BasicSyntaxType.INT)
    ( intLiteral<out body>
    | macroReplacement<out body>
    )
  | IF (type == BasicSyntaxType.BIN)
    ( binLiteral<out body>
    | macroReplacement<out body>
    )
  | IF (type == BasicSyntaxType.CALL_EX)
    callOrBinaryExpression<out body, false>
  | IF (type == BasicSyntaxType.SYM_EX)
    symbolOrBinaryExpression<out body, false>
  | IF (type == BasicSyntaxType.ID)
    identifierOrPlaceholder<out IdentifierOrPlaceholder id> (. body = (Node) id; .)
  | IF (type == BasicSyntaxType.BIN_OP)
    ( binaryOperator<out Operator op>                       (. body = new BinOp(op, lastTokenLoc()); .)
    | macroReplacement<out body>
    )
  | IF (type == BasicSyntaxType.UN_OP)
    unaryOperator<out IsUnOp op>                            (. body = (Node) op; .)
  | IF (type instanceof RecordType recordType)
    ( SYM_PAREN_OPEN                                        (. var entries = new ArrayList<Node>(recordType.entries.size()); var nextEntry = recordType.entries.iterator(); .)
      macroBody<out Node entry, nextEntry.next().type()>    (. entries.add(entry); .)
      {
        SYM_SEMICOLON
        macroBody<out entry, nextEntry.next().type()>       (. entries.add(entry); .)
      }
      SYM_PAREN_CLOSE                                       (. body = new RecordInstance(recordType, entries, start.join(lastTokenLoc())); .)
    | macroReplacement<out body>
    )
  | IF (type instanceof ProjectionType projection)
    ( identifier<out Identifier id>                         (. body = createMacroReference(this, id); .)
    | macroReplacement<out body>
    )
  | internalError<"Unhandled syntax type " + type>
  )                                                         (. assertSyntaxType(this, body, type, "Mismatched node type"); .)
  .

  syntaxType<out SyntaxType type> (. type = BasicSyntaxType.INVALID; .)
  = IF (la.kind == _identifierToken)
    identifier<out Identifier id> (. type = macroTable.requireSyntaxType(id); .)
  | projectionType<out type>
  | basicSyntaxType<out type>
  .

  projectionType<out ProjectionType type>     (. var arguments = new ArrayList<SyntaxType>(); .)
  = SYM_PAREN_OPEN
    [
      syntaxType<out SyntaxType argType>      (. arguments.add(argType); .)
      { SYM_COMMA syntaxType<out argType>     (. arguments.add(argType); .) }
    ]
    SYM_PAREN_CLOSE
    SYM_ARROW
    syntaxType<out SyntaxType resultType>     (. type = new ProjectionType(arguments, resultType); .)
  .

  basicSyntaxType<out BasicSyntaxType type> (. type = BasicSyntaxType.INVALID; .)
  = T_BIN                                   (. type = BasicSyntaxType.BIN; .)
  | T_BIN_OP                                (. type = BasicSyntaxType.BIN_OP; .)
  | T_BOOL                                  (. type = BasicSyntaxType.BOOL; .)
  | T_CALL_EX                               (. type = BasicSyntaxType.CALL_EX; .)
  | T_COMMON_DEFS                           (. type = BasicSyntaxType.COMMON_DEFS; .)
  | T_ENCS                                  (. type = BasicSyntaxType.ENCS; .)
  | T_EX                                    (. type = BasicSyntaxType.EX; .)
  | T_ID                                    (. type = BasicSyntaxType.ID; .)
  | T_INT                                   (. type = BasicSyntaxType.INT; .)
  | T_ISA_DEFS                              (. type = BasicSyntaxType.ISA_DEFS; .)
  | T_LIT                                   (. type = BasicSyntaxType.LIT; .)
  | T_STAT                                  (. type = BasicSyntaxType.STAT; .)
  | T_STATS                                 (. type = BasicSyntaxType.STATS; .)
  | T_STR                                   (. type = BasicSyntaxType.STR; .)
  | T_SYM_EX                                (. type = BasicSyntaxType.SYM_EX; .)
  | T_UN_OP                                 (. type = BasicSyntaxType.UN_OP; .)
  | T_VAL                                   (. type = BasicSyntaxType.VAL; .)
  .

  internalError<String message>             (. var position = t.line + ":" + t.col; .)
  = ANY                                     (. throw new IllegalStateException("Internal error in grammar at token (" + position + "): " + message); .)
  .

END vadl.<|MERGE_RESOLUTION|>--- conflicted
+++ resolved
@@ -1006,9 +1006,8 @@
                                        } .)
   .
 
-<<<<<<< HEAD
   // memory region [ROM] MROM in MEM = {...}
-  memoryRegionDefinition<out Definition def>  (. var start = lookaheadLoc(); CpuMemoryRegionDefinition.MemKind kind = null; .)
+  memoryRegionDefinition<out Definition def>  (. var start = nextTokenLoc(); CpuMemoryRegionDefinition.MemKind kind = null; .)
   =                                           (. Statement stmt = null; .)
     MEMORY REGION
     SYM_BRACK_OPEN
@@ -1018,13 +1017,10 @@
     SYM_BRACK_CLOSE
     identifier<out Identifier id>
     SYM_IN identifier<out Identifier mem>
-    [ SYM_EQ statement<out stmt> ]         (. def = new CpuMemoryRegionDefinition(id, kind, mem, stmt, start.join(loc())); .)
-  .
-
-  patchDefinition<out Definition def>     (. var start = lookaheadLoc(); .)
-=======
+    [ SYM_EQ statement<out stmt> ]         (. def = new CpuMemoryRegionDefinition(id, kind, mem, stmt, start.join(lastTokenLoc())); .)
+  .
+
   patchDefinition<out Definition def>     (. var start = nextTokenLoc(); .)
->>>>>>> cf14aa83
   = PATCH
     identifier<out Identifier generator>
     identifier<out Identifier handle>
@@ -1854,11 +1850,7 @@
   | ENCODE
   | EXCEPTION
   | FETCH
-<<<<<<< HEAD
-=======
-  | FIRMWARE
   | GLOBAL
->>>>>>> cf14aa83
   | GROUP
   | INSTRUCTION
   | INT
