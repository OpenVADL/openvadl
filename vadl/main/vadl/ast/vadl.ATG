--- conflicted
+++ resolved
@@ -568,19 +568,8 @@
   registerDefinition<out RegisterDefinition def>            (. var startLocation = nextTokenLoc(); .)
   = REGISTER
     identifierOrPlaceholder<out IdentifierOrPlaceholder id>
-<<<<<<< HEAD
     SYM_COLON
-    relationType<out RegisterDefinition.RelationTypeLiteral type> (. def = new RegisterDefinition(id, type, startLocation.join(loc())); .)
-=======
-    SYM_COLON typeLiteral<out TypeLiteral t1>               (. def = new RegisterDefinition(id, t1, startLocation.join(t1.location())); .)
-  .
-
-  registerFileDefinition<out Definition def>                          (. var startLocation = nextTokenLoc(); .)
-  = REGISTER FILE
-    identifierOrPlaceholder<out IdentifierOrPlaceholder id>
-    SYM_COLON
-    relationType<out RegisterFileDefinition.RelationTypeLiteral type> (. def = new RegisterFileDefinition(id, type, startLocation.join(lastTokenLoc())); .)
->>>>>>> 1fed917b
+    relationType<out RegisterDefinition.RelationTypeLiteral type> (. def = new RegisterDefinition(id, type, startLocation.join(lastTokenLoc())); .)
   .
 
   relationType<out RegisterDefinition.RelationTypeLiteral type> (. var argTypes = new ArrayList<TypeLiteral>(); .)
