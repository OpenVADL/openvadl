--- conflicted
+++ resolved
@@ -161,12 +161,7 @@
     var pc = isa.pc();
     ensure(pc != null && pc.registerTensor().isSingleRegister(),
         () -> Diagnostic.error("Only counter to single registers are supported.",
-<<<<<<< HEAD
-            Objects.requireNonNull(isa.pc()).sourceLocation()));
-=======
             Objects.requireNonNull(isa.pc()).location()));
-    var pc = (Counter.RegisterCounter) isa.pc();
->>>>>>> cf8513bd
 
     isa.ownInstructions().forEach(instruction -> {
       // Get uninlined or the normal behaviors if nothing was uninlined.
