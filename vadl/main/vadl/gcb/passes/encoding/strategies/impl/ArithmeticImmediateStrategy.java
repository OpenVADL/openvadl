--- conflicted
+++ resolved
@@ -65,7 +65,7 @@
     // Optimistic assumption: Remove all typecasts because they are not correct anymore when
     // inverted.
     copy.getNodes(TypeCastNode.class)
-        .forEach(typeCastNode -> copy.replaceNode(typeCastNode, typeCastNode.value()));
+        .forEach(typeCastNode -> typeCastNode.replaceAndDelete(typeCastNode.value()));
 
     // First, remove all usages of subtraction.
     // We can replace them by addition with a NegatedNode
@@ -93,21 +93,13 @@
             new BuiltInMatcher(BuiltInTable.NEG, List.of(new FieldRefNodeMatcher()))
         )));
 
-<<<<<<< HEAD
-    // We always create a negated parameter because the equation has always f(x) on the LHS.
-    var negated = new BuiltInCall(BuiltInTable.NEG, new NodeList<>(List.of(new FuncParamNode(
-        parameter
-    ))), parameter.type());
-    fieldRef.replaceAndDelete(negated);
-=======
     var fieldRefBits = (BitsType) fieldRef.type();
->>>>>>> 7d066284
 
     // The else branch is not required because the field is positive on the LHS.
     // Only when the field is subtracted on the LHS, we need to rewrite the equation.
     if (hasFieldSubtractionOnRHS.isEmpty()) {
       var funcParam = new FuncParamNode(parameter);
-      copy.replaceNode(fieldRef, funcParam);
+      fieldRef.replaceAndDelete(funcParam);
 
       // This case is more complicated because the LHS has f(x) - field = XXX
       // If we subtract the f(x) then: - field = XXX is left
@@ -142,7 +134,7 @@
           new BuiltInCall(BuiltInTable.NEG, new NodeList<>(List.of(new FuncParamNode(
               parameter
           ))), parameter.type());
-      copy.replaceNode(fieldRef, negated);
+      fieldRef.replaceAndDelete(negated);
 
 
     }
