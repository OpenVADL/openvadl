--- conflicted
+++ resolved
@@ -71,55 +71,6 @@
 
   @Override
   public void defImpls(Impls<Definition> impls) {
-<<<<<<< HEAD
-    impls.set(Instruction.class, (insn, writer) -> {
-
-      var name = insn.identifier.simpleName().toLowerCase();
-      // static bool trans_<name>(DisasContext *ctx, arg_<name> *a) {\n
-      writer.write("static bool trans_");
-      writer.write(name);
-      writer.write("(DisasContext *ctx, arg_");
-      writer.write(name);
-      writer.write(" *a) {\n");
-
-      // format debug string
-      var fieldStream = Arrays.stream(insn.format().fields())
-          .filter(f -> insn.encoding().fieldEncodingOf(f) == null)
-          .filter(f -> !f.simpleName().startsWith("imm"));
-      var printingFields = Stream.concat(fieldStream, insn.format().fieldAccesses().stream())
-          .map(Definition::simpleName).toList();
-
-      var fmtString =
-          printingFields.stream().map(f -> f + ": %d ").collect(Collectors.joining(", "));
-      var fmtArgs = printingFields.stream().map(f -> "a->" + f).collect(Collectors.joining(", "));
-
-      writer.write("\tqemu_printf(\"[VADL] trans_");
-      writer.write(name);
-      writer.write(" (" + fmtString + ")");
-      writer.write("\\n\", " + fmtArgs + ");\n");
-
-      if (generateInsnCount) {
-        //Add separate add instruction after each that increments special cpu_insn_count flag in
-        //QEMU CPU state
-        //see resources/templates/iss/target/cpu.h/CPUArchState
-        writer.write("\ttcg_gen_addi_i64(cpu_insn_count, cpu_insn_count, 1);\n");
-      }
-
-      var start = getSingleNode(insn.behavior(), StartNode.class);
-      var current = start.next();
-
-      while (current instanceof DirectionalNode dirNode) {
-        gen(dirNode);
-        current = dirNode.next();
-      }
-
-      ensure(current instanceof InstrEndNode,
-          () -> error("Instruction contains unsupported features (e.g. if-else on constants).",
-              insn.identifier.sourceLocation()));
-
-      writer.write("\n\treturn true; \n}\n");
-    })
-=======
     impls
         .set(Instruction.class, (insn, writer) -> {
           var start = getSingleNode(insn.behavior(), StartNode.class);
@@ -162,6 +113,13 @@
           writer.write(" (" + fmtString + ")");
           writer.write("\\n\"" + fmtArgsStr + ");\n");
 
+          if (generateInsnCount) {
+            //Add separate add instruction after each that increments special cpu_insn_count flag in
+            //QEMU CPU state
+            //see resources/templates/iss/target/cpu.h/CPUArchState
+            writer.write("\ttcg_gen_addi_i64(cpu_insn_count, cpu_insn_count, 1);\n");
+          }
+
           var current = start.next();
 
           while (current instanceof DirectionalNode dirNode) {
@@ -176,7 +134,6 @@
 
           writer.write("\n\treturn true; \n}\n");
         })
->>>>>>> dc809dca
 
     ;
   }
