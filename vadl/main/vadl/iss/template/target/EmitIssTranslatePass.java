package vadl.iss.template.target;

import static vadl.error.Diagnostic.error;

import java.util.List;
import java.util.Map;
import java.util.Set;
import vadl.configuration.IssConfiguration;
import vadl.iss.codegen.IssTranslateCodeGenerator;
import vadl.iss.template.IssTemplateRenderingPass;
import vadl.pass.PassResults;
import vadl.viam.Specification;

/**
 * Emits the target/gen-arch/translate.c that contains the functions to generate
 * the TCG instructions from decoded guest instructions.
 * It also contains the {@code gen_intermediate_code} function, called by QEMU as
 * entry point to start the TCG generation.
 */
public class EmitIssTranslatePass extends IssTemplateRenderingPass {
  public EmitIssTranslatePass(IssConfiguration configuration) {
    super(configuration);
  }

  @Override
  protected String issTemplatePath() {
    return "target/gen-arch/translate.c";
  }

  @Override
  protected Map<String, Object> createVariables(PassResults passResults,
                                                Specification specification) {
    var vars = super.createVariables(passResults, specification);
    vars.put("insn_width", getInstructionWidth(specification));
    vars.put("mem_word_size", getMemoryWordSize(specification));
    vars.put("translate_functions",
        getTranslateFunctions(specification, this.configuration().isInsnCounting()));
    return vars;
  }

  /**
   * Gets translate functions.
   *
   * @param insnCounting used to determine if the iss generates add instruction for special
   *                     cpu register (QEMU)
   */
  private static List<String> getTranslateFunctions(Specification specification,
                                                    boolean insnCounting) {
    var insns = specification.isa().get().ownInstructions();
<<<<<<< HEAD
    // TODO: Remove this filter (just for testing)
    var supportedInsns = Set.of(
        "ADD",
        "ADDI",
        "LB",
        "SB",
        "ADDIW",
        "SLLI",
        "LUI",
        "BEQ"
    );

    return insns.stream()
        .filter(i -> supportedInsns.contains(i.identifier.simpleName()))
        .map(i -> IssTranslateCodeGenerator.fetch(i, insnCounting))
=======
    return insns.stream()
        .map(IssTranslateCodeGenerator::fetch)
>>>>>>> dc809dca
        .toList();
  }

  private static Map<String, Object> getMemoryWordSize(Specification specification) {
    var wordSize = specification.isa().get().ownMemories().get(0).wordSize();
    return Map.of(
        "int", wordSize
    );
  }

  private static Map<String, Object> getInstructionWidth(Specification specification) {
    var refFormat = specification.isa().get().ownInstructions()
        .get(0).format();
    var width = refFormat.type().bitWidth();

    return switch (width) {
      case 8 -> Map.of(
          "short", "b",
          "int", 8
      );
      case 16 -> Map.of(
          "short", "uw",
          "int", 16
      );
      case 32 -> Map.of(
          "short", "l",
          "int", 32
      );
      case 64 -> Map.of(
          "short", "q",
          "int", 64
      );
      default -> throw error("Invalid instruction width", refFormat.identifier.sourceLocation())
          .description(
              "The ISS generator requires that every instruction width "
                  + "is one of [8, 16, 32, 64], but found %s",
              width)
          .build();
    };
  }

}<|MERGE_RESOLUTION|>--- conflicted
+++ resolved
@@ -47,26 +47,9 @@
   private static List<String> getTranslateFunctions(Specification specification,
                                                     boolean insnCounting) {
     var insns = specification.isa().get().ownInstructions();
-<<<<<<< HEAD
-    // TODO: Remove this filter (just for testing)
-    var supportedInsns = Set.of(
-        "ADD",
-        "ADDI",
-        "LB",
-        "SB",
-        "ADDIW",
-        "SLLI",
-        "LUI",
-        "BEQ"
-    );
 
     return insns.stream()
-        .filter(i -> supportedInsns.contains(i.identifier.simpleName()))
         .map(i -> IssTranslateCodeGenerator.fetch(i, insnCounting))
-=======
-    return insns.stream()
-        .map(IssTranslateCodeGenerator::fetch)
->>>>>>> dc809dca
         .toList();
   }
 
