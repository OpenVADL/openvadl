package vadl.lcb.codegen;

import static vadl.oop.CppTypeMap.getCppTypeNameByVadlType;

import java.io.StringWriter;
<<<<<<< HEAD
import vadl.oop.GenericCppCodeGeneratorVisitor;
=======
>>>>>>> 75a1f631
import vadl.oop.OopGraphNodeVisitor;
import vadl.oop.passes.type_normalization.UpcastedTypeCastNode;
import vadl.types.BitsType;
import vadl.types.BoolType;
<<<<<<< HEAD
import vadl.viam.ViamError;
=======
import vadl.viam.Constant;
>>>>>>> 75a1f631
import vadl.viam.graph.GraphNodeVisitor;
import vadl.viam.graph.control.AbstractBeginNode;
import vadl.viam.graph.control.EndNode;
import vadl.viam.graph.control.IfNode;
import vadl.viam.graph.control.InstrCallNode;
import vadl.viam.graph.control.InstrEndNode;
import vadl.viam.graph.control.ReturnNode;
import vadl.viam.graph.dependency.BuiltInCall;
import vadl.viam.graph.dependency.ConstantNode;
import vadl.viam.graph.dependency.ExpressionNode;
import vadl.viam.graph.dependency.FieldAccessRefNode;
import vadl.viam.graph.dependency.FieldRefNode;
import vadl.viam.graph.dependency.FuncCallNode;
import vadl.viam.graph.dependency.FuncParamNode;
import vadl.viam.graph.dependency.LetNode;
import vadl.viam.graph.dependency.ReadMemNode;
import vadl.viam.graph.dependency.ReadRegFileNode;
import vadl.viam.graph.dependency.ReadRegNode;
import vadl.viam.graph.dependency.SelectNode;
import vadl.viam.graph.dependency.SliceNode;
import vadl.viam.graph.dependency.TypeCastNode;
import vadl.viam.graph.dependency.WriteMemNode;
import vadl.viam.graph.dependency.WriteRegFileNode;
import vadl.viam.graph.dependency.WriteRegNode;

/**
 * The {@link GraphNodeVisitor} for the {@link EncodingCodeGenerator}.
 * The tasks of this class is to generate the Cpp code for LLVM which
 * is called by tablegen to encode an immediate.
 */
<<<<<<< HEAD
public class EncodingCodeGeneratorVisitor extends GenericCppCodeGeneratorVisitor implements OopGraphNodeVisitor {
  public EncodingCodeGeneratorVisitor(StringWriter writer) {
    super(writer);
=======
public class EncodingCodeGeneratorVisitor implements OopGraphNodeVisitor {
  private final StringWriter writer;

  public EncodingCodeGeneratorVisitor(StringWriter writer) {
    this.writer = writer;
  }

  private String generateBitmask(int size) {
    return String.format("(1U << %d) - 1", size);
  }

  @Override
  public void visit(ConstantNode node) {
    var constant = node.constant();
    constant.ensure(constant instanceof Constant.Value || constant instanceof Constant.Str,
        "Only value and string constant are currently supported for CPP emitting");

    if (constant instanceof Constant.Value) {
      writer.write(((Constant.Value) constant).integer().toString(10));
    } else {
      writer.write(((Constant.Str) constant).value());
    }
  }

  @Override
  public void visit(BuiltInCall node) {
    for (int i = 0; i < node.arguments().size(); i++) {
      visit(node.arguments().get(i));

      // The last argument should not emit an operand.
      if (i < node.arguments().size() - 1) {
        writer.write(" " + node.builtIn().operator() + " ");
      }
    }
  }

  @Override
  public void visit(WriteRegNode writeRegNode) {
    throw new RuntimeException("not implemented");
  }

  @Override
  public void visit(WriteRegFileNode writeRegFileNode) {
    throw new RuntimeException("not implemented");
  }

  @Override
  public void visit(WriteMemNode writeMemNode) {
    throw new RuntimeException("not implemented");
  }

  @Override
  public void visit(TypeCastNode typeCastNode) {
    writer.write("(" + getCppTypeNameByVadlType(typeCastNode.castType()) + ") ");
    visit(typeCastNode.value());
  }

  @Override
  public void visit(UpcastedTypeCastNode upcastedTypeCastNode) {
    var castType = upcastedTypeCastNode.castType();
    var originalType = upcastedTypeCastNode.originalType();
    writer.write("((" + getCppTypeNameByVadlType(castType) + ") ");
    visit(upcastedTypeCastNode.value());

    upcastedTypeCastNode.ensure(originalType instanceof BitsType
        || originalType instanceof BoolType, "Type must be bits or bool");

    if (originalType instanceof BitsType cast) {
      writer.write(
          ") & " + generateBitmask(cast.bitWidth()));
    } else if (upcastedTypeCastNode.originalType() instanceof BoolType) {
      writer.write(") & 1");
    }
  }

  @Override
  public void visit(SliceNode sliceNode) {
    throw new RuntimeException("not implemented");
  }

  @Override
  public void visit(SelectNode selectNode) {
    throw new RuntimeException("not implemented");
  }

  @Override
  public void visit(ReadRegNode readRegNode) {
    throw new RuntimeException("not implemented");
  }

  @Override
  public void visit(ReadRegFileNode readRegFileNode) {
    throw new RuntimeException("not implemented");
  }

  @Override
  public void visit(ReadMemNode readMemNode) {
    throw new RuntimeException("not implemented");
>>>>>>> 75a1f631
  }

  @Override
  public void visit(UpcastedTypeCastNode upcastedTypeCastNode) {
    var castType = upcastedTypeCastNode.castType();
    var originalType = upcastedTypeCastNode.originalType();
    writer.write("((" + getCppTypeNameByVadlType(castType) + ") ");
    visit(upcastedTypeCastNode.value());

    upcastedTypeCastNode.ensure(originalType instanceof BitsType
        || originalType instanceof BoolType, "Type must be bits or bool");

    if (originalType instanceof BitsType cast) {
      writer.write(
          ") & " + generateBitmask(cast.bitWidth()));
    } else if (upcastedTypeCastNode.originalType() instanceof BoolType) {
      writer.write(") & 1");
    }
  }

}<|MERGE_RESOLUTION|>--- conflicted
+++ resolved
@@ -3,109 +3,23 @@
 import static vadl.oop.CppTypeMap.getCppTypeNameByVadlType;
 
 import java.io.StringWriter;
-<<<<<<< HEAD
 import vadl.oop.GenericCppCodeGeneratorVisitor;
-=======
->>>>>>> 75a1f631
 import vadl.oop.OopGraphNodeVisitor;
 import vadl.oop.passes.type_normalization.UpcastedTypeCastNode;
 import vadl.types.BitsType;
 import vadl.types.BoolType;
-<<<<<<< HEAD
-import vadl.viam.ViamError;
-=======
-import vadl.viam.Constant;
->>>>>>> 75a1f631
 import vadl.viam.graph.GraphNodeVisitor;
-import vadl.viam.graph.control.AbstractBeginNode;
-import vadl.viam.graph.control.EndNode;
-import vadl.viam.graph.control.IfNode;
-import vadl.viam.graph.control.InstrCallNode;
-import vadl.viam.graph.control.InstrEndNode;
-import vadl.viam.graph.control.ReturnNode;
-import vadl.viam.graph.dependency.BuiltInCall;
-import vadl.viam.graph.dependency.ConstantNode;
-import vadl.viam.graph.dependency.ExpressionNode;
-import vadl.viam.graph.dependency.FieldAccessRefNode;
-import vadl.viam.graph.dependency.FieldRefNode;
-import vadl.viam.graph.dependency.FuncCallNode;
-import vadl.viam.graph.dependency.FuncParamNode;
-import vadl.viam.graph.dependency.LetNode;
-import vadl.viam.graph.dependency.ReadMemNode;
-import vadl.viam.graph.dependency.ReadRegFileNode;
-import vadl.viam.graph.dependency.ReadRegNode;
-import vadl.viam.graph.dependency.SelectNode;
-import vadl.viam.graph.dependency.SliceNode;
-import vadl.viam.graph.dependency.TypeCastNode;
-import vadl.viam.graph.dependency.WriteMemNode;
-import vadl.viam.graph.dependency.WriteRegFileNode;
-import vadl.viam.graph.dependency.WriteRegNode;
 
 /**
  * The {@link GraphNodeVisitor} for the {@link EncodingCodeGenerator}.
  * The tasks of this class is to generate the Cpp code for LLVM which
  * is called by tablegen to encode an immediate.
  */
-<<<<<<< HEAD
-public class EncodingCodeGeneratorVisitor extends GenericCppCodeGeneratorVisitor implements OopGraphNodeVisitor {
+public class EncodingCodeGeneratorVisitor extends GenericCppCodeGeneratorVisitor
+    implements OopGraphNodeVisitor {
+
   public EncodingCodeGeneratorVisitor(StringWriter writer) {
     super(writer);
-=======
-public class EncodingCodeGeneratorVisitor implements OopGraphNodeVisitor {
-  private final StringWriter writer;
-
-  public EncodingCodeGeneratorVisitor(StringWriter writer) {
-    this.writer = writer;
-  }
-
-  private String generateBitmask(int size) {
-    return String.format("(1U << %d) - 1", size);
-  }
-
-  @Override
-  public void visit(ConstantNode node) {
-    var constant = node.constant();
-    constant.ensure(constant instanceof Constant.Value || constant instanceof Constant.Str,
-        "Only value and string constant are currently supported for CPP emitting");
-
-    if (constant instanceof Constant.Value) {
-      writer.write(((Constant.Value) constant).integer().toString(10));
-    } else {
-      writer.write(((Constant.Str) constant).value());
-    }
-  }
-
-  @Override
-  public void visit(BuiltInCall node) {
-    for (int i = 0; i < node.arguments().size(); i++) {
-      visit(node.arguments().get(i));
-
-      // The last argument should not emit an operand.
-      if (i < node.arguments().size() - 1) {
-        writer.write(" " + node.builtIn().operator() + " ");
-      }
-    }
-  }
-
-  @Override
-  public void visit(WriteRegNode writeRegNode) {
-    throw new RuntimeException("not implemented");
-  }
-
-  @Override
-  public void visit(WriteRegFileNode writeRegFileNode) {
-    throw new RuntimeException("not implemented");
-  }
-
-  @Override
-  public void visit(WriteMemNode writeMemNode) {
-    throw new RuntimeException("not implemented");
-  }
-
-  @Override
-  public void visit(TypeCastNode typeCastNode) {
-    writer.write("(" + getCppTypeNameByVadlType(typeCastNode.castType()) + ") ");
-    visit(typeCastNode.value());
   }
 
   @Override
@@ -125,49 +39,4 @@
       writer.write(") & 1");
     }
   }
-
-  @Override
-  public void visit(SliceNode sliceNode) {
-    throw new RuntimeException("not implemented");
-  }
-
-  @Override
-  public void visit(SelectNode selectNode) {
-    throw new RuntimeException("not implemented");
-  }
-
-  @Override
-  public void visit(ReadRegNode readRegNode) {
-    throw new RuntimeException("not implemented");
-  }
-
-  @Override
-  public void visit(ReadRegFileNode readRegFileNode) {
-    throw new RuntimeException("not implemented");
-  }
-
-  @Override
-  public void visit(ReadMemNode readMemNode) {
-    throw new RuntimeException("not implemented");
->>>>>>> 75a1f631
-  }
-
-  @Override
-  public void visit(UpcastedTypeCastNode upcastedTypeCastNode) {
-    var castType = upcastedTypeCastNode.castType();
-    var originalType = upcastedTypeCastNode.originalType();
-    writer.write("((" + getCppTypeNameByVadlType(castType) + ") ");
-    visit(upcastedTypeCastNode.value());
-
-    upcastedTypeCastNode.ensure(originalType instanceof BitsType
-        || originalType instanceof BoolType, "Type must be bits or bool");
-
-    if (originalType instanceof BitsType cast) {
-      writer.write(
-          ") & " + generateBitmask(cast.bitWidth()));
-    } else if (upcastedTypeCastNode.originalType() instanceof BoolType) {
-      writer.write(") & 1");
-    }
-  }
-
 }