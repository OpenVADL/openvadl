package vadl.lcb.codegen;

import static vadl.oop.CppTypeMap.getCppTypeNameByVadlType;

import java.io.StringWriter;
<<<<<<< HEAD
import vadl.viam.Constant;
=======
import vadl.oop.OopGraphNodeVisitor;
import vadl.oop.passes.type_normalization.UpcastedTypeCastNode;
import vadl.types.BitsType;
import vadl.types.BoolType;
import vadl.viam.ViamError;
>>>>>>> 7d066284
import vadl.viam.graph.GraphNodeVisitor;
import vadl.viam.graph.control.AbstractBeginNode;
import vadl.viam.graph.control.EndNode;
import vadl.viam.graph.control.IfNode;
import vadl.viam.graph.control.InstrCallNode;
import vadl.viam.graph.control.InstrEndNode;
import vadl.viam.graph.control.ReturnNode;
import vadl.viam.graph.dependency.BuiltInCall;
import vadl.viam.graph.dependency.ConstantNode;
import vadl.viam.graph.dependency.ExpressionNode;
import vadl.viam.graph.dependency.FieldAccessRefNode;
import vadl.viam.graph.dependency.FieldRefNode;
import vadl.viam.graph.dependency.FuncCallNode;
import vadl.viam.graph.dependency.FuncParamNode;
import vadl.viam.graph.dependency.LetNode;
import vadl.viam.graph.dependency.ReadMemNode;
import vadl.viam.graph.dependency.ReadRegFileNode;
import vadl.viam.graph.dependency.ReadRegNode;
import vadl.viam.graph.dependency.SelectNode;
import vadl.viam.graph.dependency.SliceNode;
import vadl.viam.graph.dependency.TypeCastNode;
import vadl.viam.graph.dependency.WriteMemNode;
import vadl.viam.graph.dependency.WriteRegFileNode;
import vadl.viam.graph.dependency.WriteRegNode;

/**
 * The {@link GraphNodeVisitor} for the {@link EncodingCodeGenerator}.
 * The tasks of this class is to generate the Cpp code for LLVM which
 * is called by tablegen to encode an immediate.
 */
public class EncodingCodeGeneratorVisitor implements OopGraphNodeVisitor {
  private final StringWriter writer;

  public EncodingCodeGeneratorVisitor(StringWriter writer) {
    this.writer = writer;
  }

  private String generateBitmask(int size) {
    return String.format("(1U << %d) - 1", size);
  }

  @Override
  public void visit(ConstantNode node) {
    var constant = node.constant();
    constant.ensure(constant instanceof Constant.Value || constant instanceof Constant.Str,
        "Only value and string constant are currently supported for CPP emitting");
    
    if (constant instanceof Constant.Value) {
      writer.write(((Constant.Value) constant).integer().toString(10));
    } else {
      writer.write(((Constant.Str) constant).value());
    }
  }

  @Override
  public void visit(BuiltInCall node) {
    for (int i = 0; i < node.arguments().size(); i++) {
      visit(node.arguments().get(i));

      // The last argument should not emit an operand.
      if (i < node.arguments().size() - 1) {
        writer.write(" " + node.builtIn().operator() + " ");
      }
    }
  }

  @Override
  public void visit(WriteRegNode writeRegNode) {
    throw new RuntimeException("not implemented");
  }

  @Override
  public void visit(WriteRegFileNode writeRegFileNode) {
    throw new RuntimeException("not implemented");
  }

  @Override
  public void visit(WriteMemNode writeMemNode) {
    throw new RuntimeException("not implemented");
  }

  @Override
  public void visit(TypeCastNode typeCastNode) {
    writer.write("(" + getCppTypeNameByVadlType(typeCastNode.castType()) + ") ");
    visit(typeCastNode.value());
  }

  @Override
  public void visit(UpcastedTypeCastNode upcastedTypeCastNode) {
    var castType = upcastedTypeCastNode.castType();
    var originalType = upcastedTypeCastNode.originalType();
    writer.write("((" + getCppTypeNameByVadlType(castType) + ") ");
    visit(upcastedTypeCastNode.value());

    upcastedTypeCastNode.ensure(originalType instanceof BitsType
        || originalType instanceof BoolType, "Type must be bits or bool");

    if (originalType instanceof BitsType cast) {
      writer.write(
          ") & " + generateBitmask(cast.bitWidth()));
    } else if (upcastedTypeCastNode.originalType() instanceof BoolType) {
      writer.write(") & 1");
    }
  }

  @Override
  public void visit(SliceNode sliceNode) {
    throw new RuntimeException("not implemented");
  }

  @Override
  public void visit(SelectNode selectNode) {
    throw new RuntimeException("not implemented");
  }

  @Override
  public void visit(ReadRegNode readRegNode) {
    throw new RuntimeException("not implemented");
  }

  @Override
  public void visit(ReadRegFileNode readRegFileNode) {
    throw new RuntimeException("not implemented");
  }

  @Override
  public void visit(ReadMemNode readMemNode) {
    throw new RuntimeException("not implemented");
  }

  @Override
  public void visit(LetNode letNode) {
    throw new RuntimeException("not implemented");
  }

  @Override
  public void visit(FuncParamNode funcParamNode) {
    writer.write(funcParamNode.parameter().name());
  }

  @Override
  public void visit(FuncCallNode funcCallNode) {
    var name = funcCallNode.function().name();

    writer.write(name + "(");

    for (int i = 0; i < funcCallNode.arguments().size(); i++) {
      visit(funcCallNode.arguments().get(i));
      if (i < funcCallNode.arguments().size() - 1) {
        writer.write(",");
      }
    }

    writer.write(")");
  }

  @Override
  public void visit(FieldRefNode fieldRefNode) {
    throw new RuntimeException("not implemented");
  }

  @Override
  public void visit(FieldAccessRefNode fieldAccessRefNode) {
    throw new RuntimeException("not implemented");
  }

  @Override
  public void visit(AbstractBeginNode abstractBeginNode) {
    throw new RuntimeException("not implemented");
  }

  @Override
  public void visit(InstrEndNode instrEndNode) {
    throw new RuntimeException("not implemented");
  }

  @Override
  public void visit(ReturnNode returnNode) {
    writer.write("return ");
    visit(returnNode.value);
  }

  @Override
  public void visit(EndNode endNode) {
    throw new RuntimeException("not implemented");
  }

  @Override
  public void visit(InstrCallNode instrCallNode) {
    throw new RuntimeException("not implemented");
  }

  @Override
  public void visit(IfNode ifNode) {
    throw new RuntimeException("not implemented");
  }

  @Override
  public void visit(ExpressionNode expressionNode) {
    // We have to dispatch here because
    // we would need a cast. However,
    // we do not want to create explicit casts by hand.
    expressionNode.accept(this);
  }

}<|MERGE_RESOLUTION|>--- conflicted
+++ resolved
@@ -3,15 +3,12 @@
 import static vadl.oop.CppTypeMap.getCppTypeNameByVadlType;
 
 import java.io.StringWriter;
-<<<<<<< HEAD
-import vadl.viam.Constant;
-=======
 import vadl.oop.OopGraphNodeVisitor;
 import vadl.oop.passes.type_normalization.UpcastedTypeCastNode;
 import vadl.types.BitsType;
 import vadl.types.BoolType;
 import vadl.viam.ViamError;
->>>>>>> 7d066284
+import vadl.viam.Constant;
 import vadl.viam.graph.GraphNodeVisitor;
 import vadl.viam.graph.control.AbstractBeginNode;
 import vadl.viam.graph.control.EndNode;
@@ -58,7 +55,7 @@
     var constant = node.constant();
     constant.ensure(constant instanceof Constant.Value || constant instanceof Constant.Str,
         "Only value and string constant are currently supported for CPP emitting");
-    
+
     if (constant instanceof Constant.Value) {
       writer.write(((Constant.Value) constant).integer().toString(10));
     } else {
