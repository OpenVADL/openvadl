// SPDX-FileCopyrightText : © 2025 TU Wien <vadl@tuwien.ac.at>
// SPDX-License-Identifier: GPL-3.0-or-later
//
// This program is free software: you can redistribute it and/or modify
// it under the terms of the GNU General Public License as published by
// the Free Software Foundation, either version 3 of the License, or
// (at your option) any later version.
//
// This program is distributed in the hope that it will be useful,
// but WITHOUT ANY WARRANTY; without even the implied warranty of
// MERCHANTABILITY or FITNESS FOR A PARTICULAR PURPOSE.  See the
// GNU General Public License for more details.
//
// You should have received a copy of the GNU General Public License
// along with this program.  If not, see <https://www.gnu.org/licenses/>.

package vadl.lcb.template.lib.Target;

import static vadl.viam.ViamError.ensureNonNull;
import static vadl.viam.ViamError.ensurePresent;

import java.io.IOException;
import java.util.Arrays;
import java.util.Collections;
import java.util.Map;
import java.util.Objects;
import vadl.configuration.LcbConfiguration;
import vadl.error.Diagnostic;
import vadl.gcb.passes.IsaMachineInstructionMatchingPass;
import vadl.gcb.passes.MachineInstructionLabel;
import vadl.lcb.codegen.model.llvm.ValueType;
import vadl.lcb.template.CommonVarNames;
import vadl.lcb.template.LcbTemplateRenderingPass;
import vadl.pass.PassResults;
import vadl.viam.Abi;
import vadl.viam.Specification;
import vadl.viam.graph.dependency.WriteRegFileNode;

/**
 * This file contains the transformation from DAG to InstructionSelectionDag.
 */
public class EmitDAGToDAGISelCppFilePass extends LcbTemplateRenderingPass {

  public EmitDAGToDAGISelCppFilePass(LcbConfiguration lcbConfiguration)
      throws IOException {
    super(lcbConfiguration);
  }

  @Override
  protected String getTemplatePath() {
    return "lcb/llvm/lib/Target/DAGToDAGISel.cpp";
  }

  @Override
  protected String getOutputPath() {
    var processorName = lcbConfiguration().targetName().value();
    return "llvm/lib/Target/" + processorName + "/" + processorName
        + "DAGToDAGISel.cpp";
  }

  @Override
  protected Map<String, Object> createVariables(final PassResults passResults,
                                                Specification specification) {
    var abi =
        (Abi) specification.definitions().filter(x -> x instanceof Abi).findFirst().get();
    var labelledInstructions =
        ensureNonNull(
            (IsaMachineInstructionMatchingPass.Result) passResults.lastResultOf(
                IsaMachineInstructionMatchingPass.class), "labelling must be present")
            .labels();
    var lui =
        ensurePresent(
            Objects.requireNonNull(labelledInstructions)
                .getOrDefault(MachineInstructionLabel.LUI, Collections.emptyList())
                .stream().findFirst(),
            () -> Diagnostic.error("Expected an instruction of load upper immediate",
                specification.location()));
    var registerFile =
        ensurePresent(
            lui.behavior().getNodes(WriteRegFileNode.class)
                .map(WriteRegFileNode::registerFile)
                .findFirst(),
            () -> Diagnostic.error("Cannot find a register for load upper immediate",
                lui.location()));
    var zero = ensurePresent(
        Arrays.stream(registerFile.constraints()).filter(x -> x.value().intValue() == 0)
            .findFirst(),
<<<<<<< HEAD
        () -> Diagnostic.error("Cannot find a zero constraint", registerFile.sourceLocation()));
    var zeroRegister = registerFile.identifier.simpleName() + zero.indices().getFirst().intValue();
=======
        () -> Diagnostic.error("Cannot find a zero constraint", registerFile.location()));
    var zeroRegister = registerFile.identifier.simpleName() + zero.address().intValue();
>>>>>>> cf8513bd

    return Map.of(CommonVarNames.NAMESPACE,
        lcbConfiguration().targetName().value().toLowerCase(),
        "lui", lui.identifier.simpleName(),
        "zeroRegister", zeroRegister,
        "stackPointerType",
        ValueType.from(abi.framePointer().registerFile().resultType()).get().getLlvmType());
  }
}<|MERGE_RESOLUTION|>--- conflicted
+++ resolved
@@ -85,13 +85,8 @@
     var zero = ensurePresent(
         Arrays.stream(registerFile.constraints()).filter(x -> x.value().intValue() == 0)
             .findFirst(),
-<<<<<<< HEAD
-        () -> Diagnostic.error("Cannot find a zero constraint", registerFile.sourceLocation()));
+        () -> Diagnostic.error("Cannot find a zero constraint", registerFile.location()));
     var zeroRegister = registerFile.identifier.simpleName() + zero.indices().getFirst().intValue();
-=======
-        () -> Diagnostic.error("Cannot find a zero constraint", registerFile.location()));
-    var zeroRegister = registerFile.identifier.simpleName() + zero.address().intValue();
->>>>>>> cf8513bd
 
     return Map.of(CommonVarNames.NAMESPACE,
         lcbConfiguration().targetName().value().toLowerCase(),
