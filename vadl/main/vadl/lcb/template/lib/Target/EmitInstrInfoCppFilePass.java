--- conflicted
+++ resolved
@@ -466,13 +466,9 @@
                       IdentifyFieldUsagePass.RegisterUsage.SOURCE)
                   .stream().findFirst(),
               () -> Diagnostic.error("Cannot find a register operand.",
-<<<<<<< HEAD
                   instruction.location()));
-=======
-                  instruction.sourceLocation()));
       var field = pair.left();
       var registerOrRegisterFile = pair.right();
->>>>>>> e8269fda
 
       var immediate =
           ensurePresent(fieldUsages.getImmediates(instruction).stream().findFirst(),
