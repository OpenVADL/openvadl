package vadl.viam.graph.dependency;

<<<<<<< HEAD
import java.util.List;
=======
import com.google.common.collect.Streams;
import java.math.BigInteger;
import java.util.List;
import java.util.Optional;
import java.util.function.BiFunction;
import org.jetbrains.annotations.NotNull;
>>>>>>> 7d066284
import vadl.javaannotations.viam.DataValue;
import vadl.types.BuiltInTable;
import vadl.types.BuiltInTable.BuiltIn;
import vadl.types.Type;
import vadl.viam.graph.Canonicalizable;
import vadl.viam.graph.GraphNodeVisitor;
import vadl.viam.graph.Node;
import vadl.viam.graph.NodeList;

/**
 * Represents a function call to a VADL built-in.
 * It holds a {@link BuiltIn} function from the {@link vadl.types.BuiltInTable}.
 *
 * @see vadl.types.BuiltInTable
 * @see AbstractFunctionCallNode
 */
public class BuiltInCall extends AbstractFunctionCallNode implements Canonicalizable {

  @DataValue
  protected BuiltIn builtIn;

  public BuiltInCall(BuiltIn builtIn, NodeList<ExpressionNode> args, Type type) {
    super(args, type);
    this.builtIn = builtIn;
  }

<<<<<<< HEAD
=======
  @Override
  protected void collectData(List<Object> collection) {
    super.collectData(collection);
    collection.add(builtIn);
  }

  @Override
  public Node copy() {
    return new BuiltInCall(builtIn,
        new NodeList<>(this.arguments().stream().map(x -> (ExpressionNode) x.copy()).toList()),
        this.type());
  }

  @Override
  public Node shallowCopy() {
    return new BuiltInCall(builtIn, args, type());
  }

  @Override
  public void verifyState() {
    super.verifyState();
    var args = builtIn.signature().argTypeClasses();
    var result = builtIn.signature().resultTypeClass();

    ensure(args.size() == this.arguments().size(),
        "Number of arguments must match");
    var argsMatched =
        Streams.zip(this.arguments().stream().map(x -> x.type().getClass()), args.stream(),
            (BiFunction<Class<? extends Type>, Class<? extends Type>, Object>) (a, b) -> !a.equals(
                b)
        ).findAny();
    ensure(argsMatched.isPresent(), "Arguments' types do not match with the type of the builtin");
    ensure(result.equals(this.type().getClass()), "Result type does not match");
  }

>>>>>>> 7d066284
  /**
   * Update the builtin by the given value.
   */
  public void setBuiltIn(BuiltIn builtIn) {
    this.builtIn = builtIn;
  }

  /**
   * Gets the {@link BuiltIn}.
   */
  public BuiltIn builtIn() {
    return this.builtIn;
  }


  @Override
  public void accept(GraphNodeVisitor visitor) {
    visitor.visit(this);
  }

  @Override
  public Node canonical() {
    if (hasConstantArgs()) {
      // constant evaluation
      var args = this.arguments().stream()
          .map(x -> ((ConstantNode) x).constant())
          .toList();

      return builtIn
          .compute(args)
          .map(e -> (Node) new ConstantNode(e))
          .orElse(this);
    }

    if (args.size() == 2) {
      // binary operation

      if (isCommutative() && args.get(0) instanceof ConstantNode) {
        // place constant node on the right side of operator
        var copy = (BuiltInCall) shallowCopy();
        //noinspection ComparatorMethodParameterNotUsed
        copy.arguments().sort((a, b) -> -1);
        return copy;
      }
    }

    return this;
  }

  @Override
  public boolean isCommutative() {
    return BuiltInTable.commutative.contains(this.builtIn);
  }

  @Override
  public Node copy() {
    return new BuiltInCall(builtIn,
        new NodeList<>(this.arguments().stream().map(x -> (ExpressionNode) x.copy()).toList()),
        this.type());
  }

  @Override
  public Node shallowCopy() {
    return new BuiltInCall(builtIn, args, type());
  }

  @Override
  protected void collectData(List<Object> collection) {
    super.collectData(collection);
    collection.add(builtIn);
  }
}<|MERGE_RESOLUTION|>--- conflicted
+++ resolved
@@ -1,15 +1,11 @@
 package vadl.viam.graph.dependency;
 
-<<<<<<< HEAD
-import java.util.List;
-=======
 import com.google.common.collect.Streams;
 import java.math.BigInteger;
 import java.util.List;
 import java.util.Optional;
 import java.util.function.BiFunction;
 import org.jetbrains.annotations.NotNull;
->>>>>>> 7d066284
 import vadl.javaannotations.viam.DataValue;
 import vadl.types.BuiltInTable;
 import vadl.types.BuiltInTable.BuiltIn;
@@ -36,44 +32,6 @@
     this.builtIn = builtIn;
   }
 
-<<<<<<< HEAD
-=======
-  @Override
-  protected void collectData(List<Object> collection) {
-    super.collectData(collection);
-    collection.add(builtIn);
-  }
-
-  @Override
-  public Node copy() {
-    return new BuiltInCall(builtIn,
-        new NodeList<>(this.arguments().stream().map(x -> (ExpressionNode) x.copy()).toList()),
-        this.type());
-  }
-
-  @Override
-  public Node shallowCopy() {
-    return new BuiltInCall(builtIn, args, type());
-  }
-
-  @Override
-  public void verifyState() {
-    super.verifyState();
-    var args = builtIn.signature().argTypeClasses();
-    var result = builtIn.signature().resultTypeClass();
-
-    ensure(args.size() == this.arguments().size(),
-        "Number of arguments must match");
-    var argsMatched =
-        Streams.zip(this.arguments().stream().map(x -> x.type().getClass()), args.stream(),
-            (BiFunction<Class<? extends Type>, Class<? extends Type>, Object>) (a, b) -> !a.equals(
-                b)
-        ).findAny();
-    ensure(argsMatched.isPresent(), "Arguments' types do not match with the type of the builtin");
-    ensure(result.equals(this.type().getClass()), "Result type does not match");
-  }
-
->>>>>>> 7d066284
   /**
    * Update the builtin by the given value.
    */
@@ -129,6 +87,23 @@
   }
 
   @Override
+  public void verifyState() {
+    super.verifyState();
+    var args = builtIn.signature().argTypeClasses();
+    var result = builtIn.signature().resultTypeClass();
+
+    ensure(args.size() == this.arguments().size(),
+        "Number of arguments must match");
+    var argsMatched =
+        Streams.zip(this.arguments().stream().map(x -> x.type().getClass()), args.stream(),
+            (BiFunction<Class<? extends Type>, Class<? extends Type>, Object>) (a, b) -> !a.equals(
+                b)
+        ).findAny();
+    ensure(argsMatched.isPresent(), "Arguments' types do not match with the type of the builtin");
+    ensure(result.equals(this.type().getClass()), "Result type does not match");
+  }
+
+  @Override
   public Node copy() {
     return new BuiltInCall(builtIn,
         new NodeList<>(this.arguments().stream().map(x -> (ExpressionNode) x.copy()).toList()),
@@ -140,6 +115,7 @@
     return new BuiltInCall(builtIn, args, type());
   }
 
+
   @Override
   protected void collectData(List<Object> collection) {
     super.collectData(collection);
