package vadl.viam.passes.dummyAbi;

import java.io.IOException;
import java.util.List;
import java.util.Map;
import org.jetbrains.annotations.Nullable;
import vadl.configuration.GeneralConfiguration;
import vadl.pass.Pass;
import vadl.pass.PassName;
import vadl.pass.PassResults;
import vadl.utils.Pair;
import vadl.utils.SourceLocation;
import vadl.viam.Identifier;
import vadl.viam.RegisterFile;
import vadl.viam.Specification;

/**
 * Inserts a {@link DummyAbi} to the {@link Specification}.
 */
public class DummyAbiPass extends Pass {

  public DummyAbiPass(GeneralConfiguration configuration) {
    super(configuration);
  }

  @Override
  public PassName getName() {
    return new PassName("DummyAbiPass");
  }

  @Nullable
  @Override
  public Object execute(PassResults passResults, Specification viam)
      throws IOException {
<<<<<<< HEAD
    var regFileOpt = viam.registerFiles().findFirst();
    if (regFileOpt.isEmpty()) {
      return null;
    }
    var registerFile = regFileOpt.get();
=======
    var registerFile = viam.registerFiles().findFirst().get();
    var callerSaved = getCallerSaved(registerFile);
    var calleeSaved = getCalleeSaved(registerFile);
    var aliases = getAliases(registerFile);
    var argumentRegisters = getArgumentRegisters(registerFile);
    var returnRegisters = getReturnRegisters(registerFile);

>>>>>>> 5945d393
    viam.add(new DummyAbi(new Identifier("dummyAbi", SourceLocation.INVALID_SOURCE_LOCATION),
        new DummyAbi.RegisterRef(registerFile, 1, DummyAbi.Alignment.WORD),
        new DummyAbi.RegisterRef(registerFile, 2, DummyAbi.Alignment.HALF_WORD),
        new DummyAbi.RegisterRef(registerFile, 8, DummyAbi.Alignment.WORD),
        new DummyAbi.RegisterRef(registerFile, 3, DummyAbi.Alignment.WORD),
        aliases,
        callerSaved,
        calleeSaved,
        argumentRegisters,
        returnRegisters));

    return null;
  }

  private List<DummyAbi.RegisterRef> getReturnRegisters(RegisterFile registerFile) {
    return List.of(
        new DummyAbi.RegisterRef(registerFile, 10, DummyAbi.Alignment.NO_ALIGNMENT),
        new DummyAbi.RegisterRef(registerFile, 11, DummyAbi.Alignment.NO_ALIGNMENT)
    );
  }

  private List<DummyAbi.RegisterRef> getArgumentRegisters(RegisterFile registerFile) {
    return List.of(
        new DummyAbi.RegisterRef(registerFile, 10, DummyAbi.Alignment.NO_ALIGNMENT),
        new DummyAbi.RegisterRef(registerFile, 11, DummyAbi.Alignment.NO_ALIGNMENT),
        new DummyAbi.RegisterRef(registerFile, 12, DummyAbi.Alignment.NO_ALIGNMENT),
        new DummyAbi.RegisterRef(registerFile, 13, DummyAbi.Alignment.NO_ALIGNMENT),
        new DummyAbi.RegisterRef(registerFile, 14, DummyAbi.Alignment.NO_ALIGNMENT),
        new DummyAbi.RegisterRef(registerFile, 15, DummyAbi.Alignment.NO_ALIGNMENT),
        new DummyAbi.RegisterRef(registerFile, 16, DummyAbi.Alignment.NO_ALIGNMENT),
        new DummyAbi.RegisterRef(registerFile, 17, DummyAbi.Alignment.NO_ALIGNMENT)
    );
  }

  private Map<Pair<RegisterFile, Integer>, DummyAbi.RegisterAlias> getAliases(
      RegisterFile registerFile) {
    return Map.of(
        Pair.of(registerFile, 0), new DummyAbi.RegisterAlias("zero"),
        Pair.of(registerFile, 1), new DummyAbi.RegisterAlias("ra"),
        Pair.of(registerFile, 2), new DummyAbi.RegisterAlias("sp"),
        Pair.of(registerFile, 3), new DummyAbi.RegisterAlias("gp"),
        Pair.of(registerFile, 4), new DummyAbi.RegisterAlias("tp"),
        Pair.of(registerFile, 8), new DummyAbi.RegisterAlias("fp")
    );
  }

  private List<DummyAbi.RegisterRef> getCalleeSaved(RegisterFile registerFile) {
    return List.of(
        new DummyAbi.RegisterRef(registerFile, 2, DummyAbi.Alignment.NO_ALIGNMENT),
        new DummyAbi.RegisterRef(registerFile, 8, DummyAbi.Alignment.NO_ALIGNMENT),
        new DummyAbi.RegisterRef(registerFile, 9, DummyAbi.Alignment.NO_ALIGNMENT),
        new DummyAbi.RegisterRef(registerFile, 18, DummyAbi.Alignment.NO_ALIGNMENT),
        new DummyAbi.RegisterRef(registerFile, 19, DummyAbi.Alignment.NO_ALIGNMENT),
        new DummyAbi.RegisterRef(registerFile, 20, DummyAbi.Alignment.NO_ALIGNMENT),
        new DummyAbi.RegisterRef(registerFile, 21, DummyAbi.Alignment.NO_ALIGNMENT),
        new DummyAbi.RegisterRef(registerFile, 22, DummyAbi.Alignment.NO_ALIGNMENT),
        new DummyAbi.RegisterRef(registerFile, 23, DummyAbi.Alignment.NO_ALIGNMENT),
        new DummyAbi.RegisterRef(registerFile, 24, DummyAbi.Alignment.NO_ALIGNMENT),
        new DummyAbi.RegisterRef(registerFile, 25, DummyAbi.Alignment.NO_ALIGNMENT),
        new DummyAbi.RegisterRef(registerFile, 26, DummyAbi.Alignment.NO_ALIGNMENT),
        new DummyAbi.RegisterRef(registerFile, 27, DummyAbi.Alignment.NO_ALIGNMENT)
    );
  }

  private List<DummyAbi.RegisterRef> getCallerSaved(RegisterFile registerFile) {
    return List.of(
        new DummyAbi.RegisterRef(registerFile, 1, DummyAbi.Alignment.NO_ALIGNMENT),
        new DummyAbi.RegisterRef(registerFile, 10, DummyAbi.Alignment.NO_ALIGNMENT),
        new DummyAbi.RegisterRef(registerFile, 11, DummyAbi.Alignment.NO_ALIGNMENT),
        new DummyAbi.RegisterRef(registerFile, 12, DummyAbi.Alignment.NO_ALIGNMENT),
        new DummyAbi.RegisterRef(registerFile, 13, DummyAbi.Alignment.NO_ALIGNMENT),
        new DummyAbi.RegisterRef(registerFile, 14, DummyAbi.Alignment.NO_ALIGNMENT),
        new DummyAbi.RegisterRef(registerFile, 15, DummyAbi.Alignment.NO_ALIGNMENT),
        new DummyAbi.RegisterRef(registerFile, 16, DummyAbi.Alignment.NO_ALIGNMENT),
        new DummyAbi.RegisterRef(registerFile, 17, DummyAbi.Alignment.NO_ALIGNMENT),
        new DummyAbi.RegisterRef(registerFile, 5, DummyAbi.Alignment.NO_ALIGNMENT),
        new DummyAbi.RegisterRef(registerFile, 6, DummyAbi.Alignment.NO_ALIGNMENT),
        new DummyAbi.RegisterRef(registerFile, 7, DummyAbi.Alignment.NO_ALIGNMENT),
        new DummyAbi.RegisterRef(registerFile, 28, DummyAbi.Alignment.NO_ALIGNMENT),
        new DummyAbi.RegisterRef(registerFile, 29, DummyAbi.Alignment.NO_ALIGNMENT),
        new DummyAbi.RegisterRef(registerFile, 30, DummyAbi.Alignment.NO_ALIGNMENT),
        new DummyAbi.RegisterRef(registerFile, 31, DummyAbi.Alignment.NO_ALIGNMENT)
    );
  }
}<|MERGE_RESOLUTION|>--- conflicted
+++ resolved
@@ -32,13 +32,6 @@
   @Override
   public Object execute(PassResults passResults, Specification viam)
       throws IOException {
-<<<<<<< HEAD
-    var regFileOpt = viam.registerFiles().findFirst();
-    if (regFileOpt.isEmpty()) {
-      return null;
-    }
-    var registerFile = regFileOpt.get();
-=======
     var registerFile = viam.registerFiles().findFirst().get();
     var callerSaved = getCallerSaved(registerFile);
     var calleeSaved = getCalleeSaved(registerFile);
@@ -46,7 +39,6 @@
     var argumentRegisters = getArgumentRegisters(registerFile);
     var returnRegisters = getReturnRegisters(registerFile);
 
->>>>>>> 5945d393
     viam.add(new DummyAbi(new Identifier("dummyAbi", SourceLocation.INVALID_SOURCE_LOCATION),
         new DummyAbi.RegisterRef(registerFile, 1, DummyAbi.Alignment.WORD),
         new DummyAbi.RegisterRef(registerFile, 2, DummyAbi.Alignment.HALF_WORD),
