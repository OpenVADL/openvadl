ImportDefinition
. File
. : Identifier name: "rv3264im" type: null
. Import
. : ' Identifier name: "RV3264IM" type: null
. Args
. : ' StringLiteral literal: "ArchSize=Arch64" ("ArchSize=Arch64") type: null
. Module AST
. : InstructionSetDefinition name: "RV3264I"
. : ' ConstantDefinition name: "Arch32"
. : ' | IntegerLiteral literal: 32 (32) type: null
. : ' ConstantDefinition name: "Arch64"
. : ' | IntegerLiteral literal: 64 (64) type: null
. : ' ConstantDefinition name: "MLen"
. : ' | Identifier name: "Arch64" type: null
. : ' ConstantDefinition name: "SftLen"
. : ' | BinaryExpr operator: + type: null
. : ' | . GroupedExpr type: null
. : ' | . : BinaryExpr operator: / type: null
. : ' | . : ' Identifier name: "MLen" type: null
. : ' | . : ' IntegerLiteral literal: 32 (32) type: null
. : ' | . IntegerLiteral literal: 4 (4) type: null
. : ' ConstantDefinition name: "WLen"
. : ' | IntegerLiteral literal: 32 (32) type: null
. : ' UsingDefinition name: "Byte"
. : ' | TypeLiteral type: null
. : ' | . Identifier name: "Bits" type: null
. : ' | . IntegerLiteral literal: 8 (8) type: null
. : ' UsingDefinition name: "Half"
. : ' | TypeLiteral type: null
. : ' | . Identifier name: "Bits" type: null
. : ' | . IntegerLiteral literal: 16 (16) type: null
. : ' UsingDefinition name: "Word"
. : ' | TypeLiteral type: null
. : ' | . Identifier name: "Bits" type: null
. : ' | . IntegerLiteral literal: 32 (32) type: null
. : ' UsingDefinition name: "Dble"
. : ' | TypeLiteral type: null
. : ' | . Identifier name: "Bits" type: null
. : ' | . IntegerLiteral literal: 64 (64) type: null
. : ' UsingDefinition name: "Inst"
. : ' | TypeLiteral type: null
. : ' | . Identifier name: "Bits" type: null
. : ' | . IntegerLiteral literal: 32 (32) type: null
. : ' UsingDefinition name: "SIntW"
. : ' | TypeLiteral type: null
. : ' | . Identifier name: "SInt" type: null
. : ' | . IntegerLiteral literal: 32 (32) type: null
. : ' UsingDefinition name: "UIntW"
. : ' | TypeLiteral type: null
. : ' | . Identifier name: "UInt" type: null
. : ' | . IntegerLiteral literal: 32 (32) type: null
. : ' UsingDefinition name: "Regs"
. : ' | TypeLiteral type: null
. : ' | . Identifier name: "Bits" type: null
. : ' | . Identifier name: "MLen" type: null
. : ' UsingDefinition name: "SIntR"
. : ' | TypeLiteral type: null
. : ' | . Identifier name: "SInt" type: null
. : ' | . Identifier name: "MLen" type: null
. : ' UsingDefinition name: "UIntR"
. : ' | TypeLiteral type: null
. : ' | . Identifier name: "UInt" type: null
. : ' | . Identifier name: "MLen" type: null
. : ' UsingDefinition name: "Address"
. : ' | TypeLiteral type: null
. : ' | . Identifier name: "Regs" type: null
. : ' UsingDefinition name: "Bits3"
. : ' | TypeLiteral type: null
. : ' | . Identifier name: "Bits" type: null
. : ' | . IntegerLiteral literal: 3 (3) type: null
. : ' UsingDefinition name: "Bits4"
. : ' | TypeLiteral type: null
. : ' | . Identifier name: "Bits" type: null
. : ' | . IntegerLiteral literal: 4 (4) type: null
. : ' UsingDefinition name: "Bits5"
. : ' | TypeLiteral type: null
. : ' | . Identifier name: "Bits" type: null
. : ' | . IntegerLiteral literal: 5 (5) type: null
. : ' UsingDefinition name: "Bits6"
. : ' | TypeLiteral type: null
. : ' | . Identifier name: "Bits" type: null
. : ' | . IntegerLiteral literal: 6 (6) type: null
. : ' UsingDefinition name: "Bits7"
. : ' | TypeLiteral type: null
. : ' | . Identifier name: "Bits" type: null
. : ' | . IntegerLiteral literal: 7 (7) type: null
. : ' UsingDefinition name: "Index"
. : ' | TypeLiteral type: null
. : ' | . Identifier name: "Bits" type: null
. : ' | . IntegerLiteral literal: 5 (5) type: null
. : ' UsingDefinition name: "UInt5"
. : ' | TypeLiteral type: null
. : ' | . Identifier name: "UInt" type: null
. : ' | . IntegerLiteral literal: 5 (5) type: null
. : ' UsingDefinition name: "UShft"
. : ' | TypeLiteral type: null
. : ' | . Identifier name: "UInt" type: null
. : ' | . Identifier name: "SftLen" type: null
<<<<<<< HEAD
. : ' RegisterDefinition name: "X"
=======
. : ' RegisterFileDefinition name: "X"
. : ' | AnnotationDefinition
. : ' | . Identifier name: "zero" type: null
. : ' | . CallIndexExpr type: null
. : ' | . : Identifier name: "X" type: null
. : ' | . : ArgsIndices
. : ' | . : ' IntegerLiteral literal: 0 (0) type: null
>>>>>>> 1fed917b
. : ' | TypeLiteral type: null
. : ' | . Identifier name: "Index" type: null
. : ' | TypeLiteral type: null
. : ' | . Identifier name: "Regs" type: null
. : ' CounterDefinition kind: PROGRAM name: "PC"
. : ' | TypeLiteral type: null
. : ' | . Identifier name: "Address" type: null
. : ' MemoryDefinition name: "MEM"
. : ' | TypeLiteral type: null
. : ' | . Identifier name: "Address" type: null
. : ' | TypeLiteral type: null
. : ' | . Identifier name: "Byte" type: null
. : ' FormatDefinition name: "Rtype"
. : ' | TypeLiteral type: null
. : ' | . Identifier name: "Inst" type: null
. : ' | TypedFormatField name: "funct7"
. : ' | . TypeLiteral type: null
. : ' | . : Identifier name: "Bits7" type: null
. : ' | TypedFormatField name: "rs2"
. : ' | . TypeLiteral type: null
. : ' | . : Identifier name: "Index" type: null
. : ' | TypedFormatField name: "rs1"
. : ' | . TypeLiteral type: null
. : ' | . : Identifier name: "Index" type: null
. : ' | TypedFormatField name: "funct3"
. : ' | . TypeLiteral type: null
. : ' | . : Identifier name: "Bits3" type: null
. : ' | TypedFormatField name: "rd"
. : ' | . TypeLiteral type: null
. : ' | . : Identifier name: "Index" type: null
. : ' | TypedFormatField name: "opcode"
. : ' | . TypeLiteral type: null
. : ' | . : Identifier name: "Bits7" type: null
. : ' | DerivedFormatField name: "shamt"
. : ' | . CastExpr type: null
. : ' | . : Identifier name: "rs2" type: null
. : ' | . : TypeLiteral type: null
. : ' | . : ' Identifier name: "UInt" type: null
. : ' FormatDefinition name: "Itype"
. : ' | TypeLiteral type: null
. : ' | . Identifier name: "Inst" type: null
. : ' | TypedFormatField name: "imm"
. : ' | . TypeLiteral type: null
. : ' | . : Identifier name: "Bits" type: null
. : ' | . : IntegerLiteral literal: 12 (12) type: null
. : ' | TypedFormatField name: "rs1"
. : ' | . TypeLiteral type: null
. : ' | . : Identifier name: "Index" type: null
. : ' | TypedFormatField name: "funct3"
. : ' | . TypeLiteral type: null
. : ' | . : Identifier name: "Bits3" type: null
. : ' | TypedFormatField name: "rd"
. : ' | . TypeLiteral type: null
. : ' | . : Identifier name: "Index" type: null
. : ' | TypedFormatField name: "opcode"
. : ' | . TypeLiteral type: null
. : ' | . : Identifier name: "Bits7" type: null
. : ' | DerivedFormatField name: "immS"
. : ' | . CastExpr type: null
. : ' | . : Identifier name: "imm" type: null
. : ' | . : TypeLiteral type: null
. : ' | . : ' Identifier name: "SIntR" type: null
. : ' FormatDefinition name: "Utype"
. : ' | TypeLiteral type: null
. : ' | . Identifier name: "Inst" type: null
. : ' | TypedFormatField name: "imm"
. : ' | . TypeLiteral type: null
. : ' | . : Identifier name: "Bits" type: null
. : ' | . : IntegerLiteral literal: 20 (20) type: null
. : ' | TypedFormatField name: "rd"
. : ' | . TypeLiteral type: null
. : ' | . : Identifier name: "Index" type: null
. : ' | TypedFormatField name: "opcode"
. : ' | . TypeLiteral type: null
. : ' | . : Identifier name: "Bits7" type: null
. : ' | DerivedFormatField name: "immUp"
. : ' | . BinaryExpr operator: << type: null
. : ' | . : GroupedExpr type: null
. : ' | . : ' CastExpr type: null
. : ' | . : ' | Identifier name: "imm" type: null
. : ' | . : ' | TypeLiteral type: null
. : ' | . : ' | . Identifier name: "SIntR" type: null
. : ' | . : IntegerLiteral literal: 12 (12) type: null
. : ' FormatDefinition name: "Stype"
. : ' | TypeLiteral type: null
. : ' | . Identifier name: "Inst" type: null
. : ' | RangeFormatField name: "imm"
. : ' | . RangeExpr type: null
. : ' | . : IntegerLiteral literal: 31 (31) type: null
. : ' | . : IntegerLiteral literal: 25 (25) type: null
. : ' | . RangeExpr type: null
. : ' | . : IntegerLiteral literal: 11 (11) type: null
. : ' | . : IntegerLiteral literal: 7 (7) type: null
. : ' | RangeFormatField name: "rs2"
. : ' | . RangeExpr type: null
. : ' | . : IntegerLiteral literal: 24 (24) type: null
. : ' | . : IntegerLiteral literal: 20 (20) type: null
. : ' | RangeFormatField name: "rs1"
. : ' | . RangeExpr type: null
. : ' | . : IntegerLiteral literal: 19 (19) type: null
. : ' | . : IntegerLiteral literal: 15 (15) type: null
. : ' | RangeFormatField name: "funct3"
. : ' | . RangeExpr type: null
. : ' | . : IntegerLiteral literal: 14 (14) type: null
. : ' | . : IntegerLiteral literal: 12 (12) type: null
. : ' | RangeFormatField name: "opcode"
. : ' | . RangeExpr type: null
. : ' | . : IntegerLiteral literal: 6 (6) type: null
. : ' | . : IntegerLiteral literal: 0 (0) type: null
. : ' | DerivedFormatField name: "immS"
. : ' | . CastExpr type: null
. : ' | . : Identifier name: "imm" type: null
. : ' | . : TypeLiteral type: null
. : ' | . : ' Identifier name: "SIntR" type: null
. : ' FormatDefinition name: "Btype"
. : ' | TypeLiteral type: null
. : ' | . Identifier name: "Inst" type: null
. : ' | RangeFormatField name: "imm"
. : ' | . IntegerLiteral literal: 31 (31) type: null
. : ' | . IntegerLiteral literal: 7 (7) type: null
. : ' | . RangeExpr type: null
. : ' | . : IntegerLiteral literal: 30 (30) type: null
. : ' | . : IntegerLiteral literal: 25 (25) type: null
. : ' | . RangeExpr type: null
. : ' | . : IntegerLiteral literal: 11 (11) type: null
. : ' | . : IntegerLiteral literal: 8 (8) type: null
. : ' | RangeFormatField name: "rs2"
. : ' | . RangeExpr type: null
. : ' | . : IntegerLiteral literal: 24 (24) type: null
. : ' | . : IntegerLiteral literal: 20 (20) type: null
. : ' | RangeFormatField name: "rs1"
. : ' | . RangeExpr type: null
. : ' | . : IntegerLiteral literal: 19 (19) type: null
. : ' | . : IntegerLiteral literal: 15 (15) type: null
. : ' | RangeFormatField name: "funct3"
. : ' | . RangeExpr type: null
. : ' | . : IntegerLiteral literal: 14 (14) type: null
. : ' | . : IntegerLiteral literal: 12 (12) type: null
. : ' | RangeFormatField name: "opcode"
. : ' | . RangeExpr type: null
. : ' | . : IntegerLiteral literal: 6 (6) type: null
. : ' | . : IntegerLiteral literal: 0 (0) type: null
. : ' | DerivedFormatField name: "immS"
. : ' | . BinaryExpr operator: << type: null
. : ' | . : GroupedExpr type: null
. : ' | . : ' CastExpr type: null
. : ' | . : ' | Identifier name: "imm" type: null
. : ' | . : ' | TypeLiteral type: null
. : ' | . : ' | . Identifier name: "SIntR" type: null
. : ' | . : IntegerLiteral literal: 1 (1) type: null
. : ' FormatDefinition name: "Jtype"
. : ' | TypeLiteral type: null
. : ' | . Identifier name: "Inst" type: null
. : ' | RangeFormatField name: "imm"
. : ' | . IntegerLiteral literal: 31 (31) type: null
. : ' | . RangeExpr type: null
. : ' | . : IntegerLiteral literal: 19 (19) type: null
. : ' | . : IntegerLiteral literal: 12 (12) type: null
. : ' | . IntegerLiteral literal: 20 (20) type: null
. : ' | . RangeExpr type: null
. : ' | . : IntegerLiteral literal: 30 (30) type: null
. : ' | . : IntegerLiteral literal: 21 (21) type: null
. : ' | RangeFormatField name: "rd"
. : ' | . RangeExpr type: null
. : ' | . : IntegerLiteral literal: 11 (11) type: null
. : ' | . : IntegerLiteral literal: 7 (7) type: null
. : ' | RangeFormatField name: "opcode"
. : ' | . RangeExpr type: null
. : ' | . : IntegerLiteral literal: 6 (6) type: null
. : ' | . : IntegerLiteral literal: 0 (0) type: null
. : ' | DerivedFormatField name: "immS"
. : ' | . BinaryExpr operator: << type: null
. : ' | . : GroupedExpr type: null
. : ' | . : ' CastExpr type: null
. : ' | . : ' | Identifier name: "imm" type: null
. : ' | . : ' | TypeLiteral type: null
. : ' | . : ' | . Identifier name: "SIntR" type: null
. : ' | . : IntegerLiteral literal: 1 (1) type: null
. : ' InstructionDefinition name: "ADD"
. : ' | Identifier name: "Rtype" type: null
. : ' | AssignmentStatement
. : ' | . CallIndexExpr type: null
. : ' | . : Identifier name: "X" type: null
. : ' | . : ArgsIndices
. : ' | . : ' Identifier name: "rd" type: null
. : ' | . CastExpr type: null
. : ' | . : GroupedExpr type: null
. : ' | . : ' BinaryExpr operator: + type: null
. : ' | . : ' | GroupedExpr type: null
. : ' | . : ' | . CastExpr type: null
. : ' | . : ' | . : CallIndexExpr type: null
. : ' | . : ' | . : ' Identifier name: "X" type: null
. : ' | . : ' | . : ' ArgsIndices
. : ' | . : ' | . : ' | Identifier name: "rs1" type: null
. : ' | . : ' | . : TypeLiteral type: null
. : ' | . : ' | . : ' Identifier name: "Bits" type: null
. : ' | . : ' | GroupedExpr type: null
. : ' | . : ' | . CastExpr type: null
. : ' | . : ' | . : CallIndexExpr type: null
. : ' | . : ' | . : ' Identifier name: "X" type: null
. : ' | . : ' | . : ' ArgsIndices
. : ' | . : ' | . : ' | Identifier name: "rs2" type: null
. : ' | . : ' | . : TypeLiteral type: null
. : ' | . : ' | . : ' Identifier name: "Bits" type: null
. : ' | . : TypeLiteral type: null
. : ' | . : ' Identifier name: "Regs" type: null
. : ' EncodingDefinition
. : ' | Identifier name: "ADD" type: null
. : ' | Identifier name: "opcode" type: null
. : ' | BinaryLiteral literal: 0b011'0011 (51) type: null
. : ' | Identifier name: "funct3" type: null
. : ' | BinaryLiteral literal: 0b000 (0) type: null
. : ' | Identifier name: "funct7" type: null
. : ' | BinaryLiteral literal: 0b000'0000 (0) type: null
. : ' AssemblyDefinition
. : ' | GroupedExpr type: null
. : ' | . Identifier name: "mnemonic" type: null
. : ' | . StringLiteral literal: " " (" ") type: null
. : ' | . CallIndexExpr type: null
. : ' | . : Identifier name: "register" type: null
. : ' | . : ArgsIndices
. : ' | . : ' Identifier name: "rd" type: null
. : ' | . StringLiteral literal: "," (",") type: null
. : ' | . CallIndexExpr type: null
. : ' | . : Identifier name: "register" type: null
. : ' | . : ArgsIndices
. : ' | . : ' Identifier name: "rs1" type: null
. : ' | . StringLiteral literal: "," (",") type: null
. : ' | . CallIndexExpr type: null
. : ' | . : Identifier name: "register" type: null
. : ' | . : ArgsIndices
. : ' | . : ' Identifier name: "rs2" type: null
. : ' InstructionDefinition name: "SUB"
. : ' | Identifier name: "Rtype" type: null
. : ' | AssignmentStatement
. : ' | . CallIndexExpr type: null
. : ' | . : Identifier name: "X" type: null
. : ' | . : ArgsIndices
. : ' | . : ' Identifier name: "rd" type: null
. : ' | . CastExpr type: null
. : ' | . : GroupedExpr type: null
. : ' | . : ' BinaryExpr operator: - type: null
. : ' | . : ' | GroupedExpr type: null
. : ' | . : ' | . CastExpr type: null
. : ' | . : ' | . : CallIndexExpr type: null
. : ' | . : ' | . : ' Identifier name: "X" type: null
. : ' | . : ' | . : ' ArgsIndices
. : ' | . : ' | . : ' | Identifier name: "rs1" type: null
. : ' | . : ' | . : TypeLiteral type: null
. : ' | . : ' | . : ' Identifier name: "Bits" type: null
. : ' | . : ' | GroupedExpr type: null
. : ' | . : ' | . CastExpr type: null
. : ' | . : ' | . : CallIndexExpr type: null
. : ' | . : ' | . : ' Identifier name: "X" type: null
. : ' | . : ' | . : ' ArgsIndices
. : ' | . : ' | . : ' | Identifier name: "rs2" type: null
. : ' | . : ' | . : TypeLiteral type: null
. : ' | . : ' | . : ' Identifier name: "Bits" type: null
. : ' | . : TypeLiteral type: null
. : ' | . : ' Identifier name: "Regs" type: null
. : ' EncodingDefinition
. : ' | Identifier name: "SUB" type: null
. : ' | Identifier name: "opcode" type: null
. : ' | BinaryLiteral literal: 0b011'0011 (51) type: null
. : ' | Identifier name: "funct3" type: null
. : ' | BinaryLiteral literal: 0b000 (0) type: null
. : ' | Identifier name: "funct7" type: null
. : ' | BinaryLiteral literal: 0b010'0000 (32) type: null
. : ' AssemblyDefinition
. : ' | GroupedExpr type: null
. : ' | . Identifier name: "mnemonic" type: null
. : ' | . StringLiteral literal: " " (" ") type: null
. : ' | . CallIndexExpr type: null
. : ' | . : Identifier name: "register" type: null
. : ' | . : ArgsIndices
. : ' | . : ' Identifier name: "rd" type: null
. : ' | . StringLiteral literal: "," (",") type: null
. : ' | . CallIndexExpr type: null
. : ' | . : Identifier name: "register" type: null
. : ' | . : ArgsIndices
. : ' | . : ' Identifier name: "rs1" type: null
. : ' | . StringLiteral literal: "," (",") type: null
. : ' | . CallIndexExpr type: null
. : ' | . : Identifier name: "register" type: null
. : ' | . : ArgsIndices
. : ' | . : ' Identifier name: "rs2" type: null
. : ' InstructionDefinition name: "AND"
. : ' | Identifier name: "Rtype" type: null
. : ' | AssignmentStatement
. : ' | . CallIndexExpr type: null
. : ' | . : Identifier name: "X" type: null
. : ' | . : ArgsIndices
. : ' | . : ' Identifier name: "rd" type: null
. : ' | . CastExpr type: null
. : ' | . : GroupedExpr type: null
. : ' | . : ' BinaryExpr operator: & type: null
. : ' | . : ' | GroupedExpr type: null
. : ' | . : ' | . CastExpr type: null
. : ' | . : ' | . : CallIndexExpr type: null
. : ' | . : ' | . : ' Identifier name: "X" type: null
. : ' | . : ' | . : ' ArgsIndices
. : ' | . : ' | . : ' | Identifier name: "rs1" type: null
. : ' | . : ' | . : TypeLiteral type: null
. : ' | . : ' | . : ' Identifier name: "Bits" type: null
. : ' | . : ' | GroupedExpr type: null
. : ' | . : ' | . CastExpr type: null
. : ' | . : ' | . : CallIndexExpr type: null
. : ' | . : ' | . : ' Identifier name: "X" type: null
. : ' | . : ' | . : ' ArgsIndices
. : ' | . : ' | . : ' | Identifier name: "rs2" type: null
. : ' | . : ' | . : TypeLiteral type: null
. : ' | . : ' | . : ' Identifier name: "Bits" type: null
. : ' | . : TypeLiteral type: null
. : ' | . : ' Identifier name: "Regs" type: null
. : ' EncodingDefinition
. : ' | Identifier name: "AND" type: null
. : ' | Identifier name: "opcode" type: null
. : ' | BinaryLiteral literal: 0b011'0011 (51) type: null
. : ' | Identifier name: "funct3" type: null
. : ' | BinaryLiteral literal: 0b111 (7) type: null
. : ' | Identifier name: "funct7" type: null
. : ' | BinaryLiteral literal: 0b000'0000 (0) type: null
. : ' AssemblyDefinition
. : ' | GroupedExpr type: null
. : ' | . Identifier name: "mnemonic" type: null
. : ' | . StringLiteral literal: " " (" ") type: null
. : ' | . CallIndexExpr type: null
. : ' | . : Identifier name: "register" type: null
. : ' | . : ArgsIndices
. : ' | . : ' Identifier name: "rd" type: null
. : ' | . StringLiteral literal: "," (",") type: null
. : ' | . CallIndexExpr type: null
. : ' | . : Identifier name: "register" type: null
. : ' | . : ArgsIndices
. : ' | . : ' Identifier name: "rs1" type: null
. : ' | . StringLiteral literal: "," (",") type: null
. : ' | . CallIndexExpr type: null
. : ' | . : Identifier name: "register" type: null
. : ' | . : ArgsIndices
. : ' | . : ' Identifier name: "rs2" type: null
. : ' InstructionDefinition name: "OR"
. : ' | Identifier name: "Rtype" type: null
. : ' | AssignmentStatement
. : ' | . CallIndexExpr type: null
. : ' | . : Identifier name: "X" type: null
. : ' | . : ArgsIndices
. : ' | . : ' Identifier name: "rd" type: null
. : ' | . CastExpr type: null
. : ' | . : GroupedExpr type: null
. : ' | . : ' BinaryExpr operator: | type: null
. : ' | . : ' | GroupedExpr type: null
. : ' | . : ' | . CastExpr type: null
. : ' | . : ' | . : CallIndexExpr type: null
. : ' | . : ' | . : ' Identifier name: "X" type: null
. : ' | . : ' | . : ' ArgsIndices
. : ' | . : ' | . : ' | Identifier name: "rs1" type: null
. : ' | . : ' | . : TypeLiteral type: null
. : ' | . : ' | . : ' Identifier name: "Bits" type: null
. : ' | . : ' | GroupedExpr type: null
. : ' | . : ' | . CastExpr type: null
. : ' | . : ' | . : CallIndexExpr type: null
. : ' | . : ' | . : ' Identifier name: "X" type: null
. : ' | . : ' | . : ' ArgsIndices
. : ' | . : ' | . : ' | Identifier name: "rs2" type: null
. : ' | . : ' | . : TypeLiteral type: null
. : ' | . : ' | . : ' Identifier name: "Bits" type: null
. : ' | . : TypeLiteral type: null
. : ' | . : ' Identifier name: "Regs" type: null
. : ' EncodingDefinition
. : ' | Identifier name: "OR" type: null
. : ' | Identifier name: "opcode" type: null
. : ' | BinaryLiteral literal: 0b011'0011 (51) type: null
. : ' | Identifier name: "funct3" type: null
. : ' | BinaryLiteral literal: 0b110 (6) type: null
. : ' | Identifier name: "funct7" type: null
. : ' | BinaryLiteral literal: 0b000'0000 (0) type: null
. : ' AssemblyDefinition
. : ' | GroupedExpr type: null
. : ' | . Identifier name: "mnemonic" type: null
. : ' | . StringLiteral literal: " " (" ") type: null
. : ' | . CallIndexExpr type: null
. : ' | . : Identifier name: "register" type: null
. : ' | . : ArgsIndices
. : ' | . : ' Identifier name: "rd" type: null
. : ' | . StringLiteral literal: "," (",") type: null
. : ' | . CallIndexExpr type: null
. : ' | . : Identifier name: "register" type: null
. : ' | . : ArgsIndices
. : ' | . : ' Identifier name: "rs1" type: null
. : ' | . StringLiteral literal: "," (",") type: null
. : ' | . CallIndexExpr type: null
. : ' | . : Identifier name: "register" type: null
. : ' | . : ArgsIndices
. : ' | . : ' Identifier name: "rs2" type: null
. : ' InstructionDefinition name: "XOR"
. : ' | Identifier name: "Rtype" type: null
. : ' | AssignmentStatement
. : ' | . CallIndexExpr type: null
. : ' | . : Identifier name: "X" type: null
. : ' | . : ArgsIndices
. : ' | . : ' Identifier name: "rd" type: null
. : ' | . CastExpr type: null
. : ' | . : GroupedExpr type: null
. : ' | . : ' BinaryExpr operator: ^ type: null
. : ' | . : ' | GroupedExpr type: null
. : ' | . : ' | . CastExpr type: null
. : ' | . : ' | . : CallIndexExpr type: null
. : ' | . : ' | . : ' Identifier name: "X" type: null
. : ' | . : ' | . : ' ArgsIndices
. : ' | . : ' | . : ' | Identifier name: "rs1" type: null
. : ' | . : ' | . : TypeLiteral type: null
. : ' | . : ' | . : ' Identifier name: "Bits" type: null
. : ' | . : ' | GroupedExpr type: null
. : ' | . : ' | . CastExpr type: null
. : ' | . : ' | . : CallIndexExpr type: null
. : ' | . : ' | . : ' Identifier name: "X" type: null
. : ' | . : ' | . : ' ArgsIndices
. : ' | . : ' | . : ' | Identifier name: "rs2" type: null
. : ' | . : ' | . : TypeLiteral type: null
. : ' | . : ' | . : ' Identifier name: "Bits" type: null
. : ' | . : TypeLiteral type: null
. : ' | . : ' Identifier name: "Regs" type: null
. : ' EncodingDefinition
. : ' | Identifier name: "XOR" type: null
. : ' | Identifier name: "opcode" type: null
. : ' | BinaryLiteral literal: 0b011'0011 (51) type: null
. : ' | Identifier name: "funct3" type: null
. : ' | BinaryLiteral literal: 0b100 (4) type: null
. : ' | Identifier name: "funct7" type: null
. : ' | BinaryLiteral literal: 0b000'0000 (0) type: null
. : ' AssemblyDefinition
. : ' | GroupedExpr type: null
. : ' | . Identifier name: "mnemonic" type: null
. : ' | . StringLiteral literal: " " (" ") type: null
. : ' | . CallIndexExpr type: null
. : ' | . : Identifier name: "register" type: null
. : ' | . : ArgsIndices
. : ' | . : ' Identifier name: "rd" type: null
. : ' | . StringLiteral literal: "," (",") type: null
. : ' | . CallIndexExpr type: null
. : ' | . : Identifier name: "register" type: null
. : ' | . : ArgsIndices
. : ' | . : ' Identifier name: "rs1" type: null
. : ' | . StringLiteral literal: "," (",") type: null
. : ' | . CallIndexExpr type: null
. : ' | . : Identifier name: "register" type: null
. : ' | . : ArgsIndices
. : ' | . : ' Identifier name: "rs2" type: null
. : ' InstructionDefinition name: "SLT"
. : ' | Identifier name: "Rtype" type: null
. : ' | AssignmentStatement
. : ' | . CallIndexExpr type: null
. : ' | . : Identifier name: "X" type: null
. : ' | . : ArgsIndices
. : ' | . : ' Identifier name: "rd" type: null
. : ' | . CastExpr type: null
. : ' | . : GroupedExpr type: null
. : ' | . : ' BinaryExpr operator: < type: null
. : ' | . : ' | GroupedExpr type: null
. : ' | . : ' | . CastExpr type: null
. : ' | . : ' | . : CallIndexExpr type: null
. : ' | . : ' | . : ' Identifier name: "X" type: null
. : ' | . : ' | . : ' ArgsIndices
. : ' | . : ' | . : ' | Identifier name: "rs1" type: null
. : ' | . : ' | . : TypeLiteral type: null
. : ' | . : ' | . : ' Identifier name: "SInt" type: null
. : ' | . : ' | GroupedExpr type: null
. : ' | . : ' | . CastExpr type: null
. : ' | . : ' | . : CallIndexExpr type: null
. : ' | . : ' | . : ' Identifier name: "X" type: null
. : ' | . : ' | . : ' ArgsIndices
. : ' | . : ' | . : ' | Identifier name: "rs2" type: null
. : ' | . : ' | . : TypeLiteral type: null
. : ' | . : ' | . : ' Identifier name: "SInt" type: null
. : ' | . : TypeLiteral type: null
. : ' | . : ' Identifier name: "Regs" type: null
. : ' EncodingDefinition
. : ' | Identifier name: "SLT" type: null
. : ' | Identifier name: "opcode" type: null
. : ' | BinaryLiteral literal: 0b011'0011 (51) type: null
. : ' | Identifier name: "funct3" type: null
. : ' | BinaryLiteral literal: 0b010 (2) type: null
. : ' | Identifier name: "funct7" type: null
. : ' | BinaryLiteral literal: 0b000'0000 (0) type: null
. : ' AssemblyDefinition
. : ' | GroupedExpr type: null
. : ' | . Identifier name: "mnemonic" type: null
. : ' | . StringLiteral literal: " " (" ") type: null
. : ' | . CallIndexExpr type: null
. : ' | . : Identifier name: "register" type: null
. : ' | . : ArgsIndices
. : ' | . : ' Identifier name: "rd" type: null
. : ' | . StringLiteral literal: "," (",") type: null
. : ' | . CallIndexExpr type: null
. : ' | . : Identifier name: "register" type: null
. : ' | . : ArgsIndices
. : ' | . : ' Identifier name: "rs1" type: null
. : ' | . StringLiteral literal: "," (",") type: null
. : ' | . CallIndexExpr type: null
. : ' | . : Identifier name: "register" type: null
. : ' | . : ArgsIndices
. : ' | . : ' Identifier name: "rs2" type: null
. : ' InstructionDefinition name: "SLTU"
. : ' | Identifier name: "Rtype" type: null
. : ' | AssignmentStatement
. : ' | . CallIndexExpr type: null
. : ' | . : Identifier name: "X" type: null
. : ' | . : ArgsIndices
. : ' | . : ' Identifier name: "rd" type: null
. : ' | . CastExpr type: null
. : ' | . : GroupedExpr type: null
. : ' | . : ' BinaryExpr operator: < type: null
. : ' | . : ' | GroupedExpr type: null
. : ' | . : ' | . CastExpr type: null
. : ' | . : ' | . : CallIndexExpr type: null
. : ' | . : ' | . : ' Identifier name: "X" type: null
. : ' | . : ' | . : ' ArgsIndices
. : ' | . : ' | . : ' | Identifier name: "rs1" type: null
. : ' | . : ' | . : TypeLiteral type: null
. : ' | . : ' | . : ' Identifier name: "UInt" type: null
. : ' | . : ' | GroupedExpr type: null
. : ' | . : ' | . CastExpr type: null
. : ' | . : ' | . : CallIndexExpr type: null
. : ' | . : ' | . : ' Identifier name: "X" type: null
. : ' | . : ' | . : ' ArgsIndices
. : ' | . : ' | . : ' | Identifier name: "rs2" type: null
. : ' | . : ' | . : TypeLiteral type: null
. : ' | . : ' | . : ' Identifier name: "UInt" type: null
. : ' | . : TypeLiteral type: null
. : ' | . : ' Identifier name: "Regs" type: null
. : ' EncodingDefinition
. : ' | Identifier name: "SLTU" type: null
. : ' | Identifier name: "opcode" type: null
. : ' | BinaryLiteral literal: 0b011'0011 (51) type: null
. : ' | Identifier name: "funct3" type: null
. : ' | BinaryLiteral literal: 0b011 (3) type: null
. : ' | Identifier name: "funct7" type: null
. : ' | BinaryLiteral literal: 0b000'0000 (0) type: null
. : ' AssemblyDefinition
. : ' | GroupedExpr type: null
. : ' | . Identifier name: "mnemonic" type: null
. : ' | . StringLiteral literal: " " (" ") type: null
. : ' | . CallIndexExpr type: null
. : ' | . : Identifier name: "register" type: null
. : ' | . : ArgsIndices
. : ' | . : ' Identifier name: "rd" type: null
. : ' | . StringLiteral literal: "," (",") type: null
. : ' | . CallIndexExpr type: null
. : ' | . : Identifier name: "register" type: null
. : ' | . : ArgsIndices
. : ' | . : ' Identifier name: "rs1" type: null
. : ' | . StringLiteral literal: "," (",") type: null
. : ' | . CallIndexExpr type: null
. : ' | . : Identifier name: "register" type: null
. : ' | . : ArgsIndices
. : ' | . : ' Identifier name: "rs2" type: null
. : ' InstructionDefinition name: "SLL"
. : ' | Identifier name: "Rtype" type: null
. : ' | AssignmentStatement
. : ' | . CallIndexExpr type: null
. : ' | . : Identifier name: "X" type: null
. : ' | . : ArgsIndices
. : ' | . : ' Identifier name: "rd" type: null
. : ' | . CastExpr type: null
. : ' | . : GroupedExpr type: null
. : ' | . : ' BinaryExpr operator: << type: null
. : ' | . : ' | GroupedExpr type: null
. : ' | . : ' | . CastExpr type: null
. : ' | . : ' | . : CallIndexExpr type: null
. : ' | . : ' | . : ' Identifier name: "X" type: null
. : ' | . : ' | . : ' ArgsIndices
. : ' | . : ' | . : ' | Identifier name: "rs1" type: null
. : ' | . : ' | . : TypeLiteral type: null
. : ' | . : ' | . : ' Identifier name: "UInt" type: null
. : ' | . : ' | GroupedExpr type: null
. : ' | . : ' | . CastExpr type: null
. : ' | . : ' | . : CallIndexExpr type: null
. : ' | . : ' | . : ' Identifier name: "X" type: null
. : ' | . : ' | . : ' ArgsIndices
. : ' | . : ' | . : ' | Identifier name: "rs2" type: null
. : ' | . : ' | . : TypeLiteral type: null
. : ' | . : ' | . : ' Identifier name: "UShft" type: null
. : ' | . : TypeLiteral type: null
. : ' | . : ' Identifier name: "Regs" type: null
. : ' EncodingDefinition
. : ' | Identifier name: "SLL" type: null
. : ' | Identifier name: "opcode" type: null
. : ' | BinaryLiteral literal: 0b011'0011 (51) type: null
. : ' | Identifier name: "funct3" type: null
. : ' | BinaryLiteral literal: 0b001 (1) type: null
. : ' | Identifier name: "funct7" type: null
. : ' | BinaryLiteral literal: 0b000'0000 (0) type: null
. : ' AssemblyDefinition
. : ' | GroupedExpr type: null
. : ' | . Identifier name: "mnemonic" type: null
. : ' | . StringLiteral literal: " " (" ") type: null
. : ' | . CallIndexExpr type: null
. : ' | . : Identifier name: "register" type: null
. : ' | . : ArgsIndices
. : ' | . : ' Identifier name: "rd" type: null
. : ' | . StringLiteral literal: "," (",") type: null
. : ' | . CallIndexExpr type: null
. : ' | . : Identifier name: "register" type: null
. : ' | . : ArgsIndices
. : ' | . : ' Identifier name: "rs1" type: null
. : ' | . StringLiteral literal: "," (",") type: null
. : ' | . CallIndexExpr type: null
. : ' | . : Identifier name: "register" type: null
. : ' | . : ArgsIndices
. : ' | . : ' Identifier name: "rs2" type: null
. : ' InstructionDefinition name: "SRL"
. : ' | Identifier name: "Rtype" type: null
. : ' | AssignmentStatement
. : ' | . CallIndexExpr type: null
. : ' | . : Identifier name: "X" type: null
. : ' | . : ArgsIndices
. : ' | . : ' Identifier name: "rd" type: null
. : ' | . CastExpr type: null
. : ' | . : GroupedExpr type: null
. : ' | . : ' BinaryExpr operator: >> type: null
. : ' | . : ' | GroupedExpr type: null
. : ' | . : ' | . CastExpr type: null
. : ' | . : ' | . : CallIndexExpr type: null
. : ' | . : ' | . : ' Identifier name: "X" type: null
. : ' | . : ' | . : ' ArgsIndices
. : ' | . : ' | . : ' | Identifier name: "rs1" type: null
. : ' | . : ' | . : TypeLiteral type: null
. : ' | . : ' | . : ' Identifier name: "UInt" type: null
. : ' | . : ' | GroupedExpr type: null
. : ' | . : ' | . CastExpr type: null
. : ' | . : ' | . : CallIndexExpr type: null
. : ' | . : ' | . : ' Identifier name: "X" type: null
. : ' | . : ' | . : ' ArgsIndices
. : ' | . : ' | . : ' | Identifier name: "rs2" type: null
. : ' | . : ' | . : TypeLiteral type: null
. : ' | . : ' | . : ' Identifier name: "UShft" type: null
. : ' | . : TypeLiteral type: null
. : ' | . : ' Identifier name: "Regs" type: null
. : ' EncodingDefinition
. : ' | Identifier name: "SRL" type: null
. : ' | Identifier name: "opcode" type: null
. : ' | BinaryLiteral literal: 0b011'0011 (51) type: null
. : ' | Identifier name: "funct3" type: null
. : ' | BinaryLiteral literal: 0b101 (5) type: null
. : ' | Identifier name: "funct7" type: null
. : ' | BinaryLiteral literal: 0b000'0000 (0) type: null
. : ' AssemblyDefinition
. : ' | GroupedExpr type: null
. : ' | . Identifier name: "mnemonic" type: null
. : ' | . StringLiteral literal: " " (" ") type: null
. : ' | . CallIndexExpr type: null
. : ' | . : Identifier name: "register" type: null
. : ' | . : ArgsIndices
. : ' | . : ' Identifier name: "rd" type: null
. : ' | . StringLiteral literal: "," (",") type: null
. : ' | . CallIndexExpr type: null
. : ' | . : Identifier name: "register" type: null
. : ' | . : ArgsIndices
. : ' | . : ' Identifier name: "rs1" type: null
. : ' | . StringLiteral literal: "," (",") type: null
. : ' | . CallIndexExpr type: null
. : ' | . : Identifier name: "register" type: null
. : ' | . : ArgsIndices
. : ' | . : ' Identifier name: "rs2" type: null
. : ' InstructionDefinition name: "SRA"
. : ' | Identifier name: "Rtype" type: null
. : ' | AssignmentStatement
. : ' | . CallIndexExpr type: null
. : ' | . : Identifier name: "X" type: null
. : ' | . : ArgsIndices
. : ' | . : ' Identifier name: "rd" type: null
. : ' | . CastExpr type: null
. : ' | . : GroupedExpr type: null
. : ' | . : ' BinaryExpr operator: >> type: null
. : ' | . : ' | GroupedExpr type: null
. : ' | . : ' | . CastExpr type: null
. : ' | . : ' | . : CallIndexExpr type: null
. : ' | . : ' | . : ' Identifier name: "X" type: null
. : ' | . : ' | . : ' ArgsIndices
. : ' | . : ' | . : ' | Identifier name: "rs1" type: null
. : ' | . : ' | . : TypeLiteral type: null
. : ' | . : ' | . : ' Identifier name: "SInt" type: null
. : ' | . : ' | GroupedExpr type: null
. : ' | . : ' | . CastExpr type: null
. : ' | . : ' | . : CallIndexExpr type: null
. : ' | . : ' | . : ' Identifier name: "X" type: null
. : ' | . : ' | . : ' ArgsIndices
. : ' | . : ' | . : ' | Identifier name: "rs2" type: null
. : ' | . : ' | . : TypeLiteral type: null
. : ' | . : ' | . : ' Identifier name: "UShft" type: null
. : ' | . : TypeLiteral type: null
. : ' | . : ' Identifier name: "Regs" type: null
. : ' EncodingDefinition
. : ' | Identifier name: "SRA" type: null
. : ' | Identifier name: "opcode" type: null
. : ' | BinaryLiteral literal: 0b011'0011 (51) type: null
. : ' | Identifier name: "funct3" type: null
. : ' | BinaryLiteral literal: 0b101 (5) type: null
. : ' | Identifier name: "funct7" type: null
. : ' | BinaryLiteral literal: 0b010'0000 (32) type: null
. : ' AssemblyDefinition
. : ' | GroupedExpr type: null
. : ' | . Identifier name: "mnemonic" type: null
. : ' | . StringLiteral literal: " " (" ") type: null
. : ' | . CallIndexExpr type: null
. : ' | . : Identifier name: "register" type: null
. : ' | . : ArgsIndices
. : ' | . : ' Identifier name: "rd" type: null
. : ' | . StringLiteral literal: "," (",") type: null
. : ' | . CallIndexExpr type: null
. : ' | . : Identifier name: "register" type: null
. : ' | . : ArgsIndices
. : ' | . : ' Identifier name: "rs1" type: null
. : ' | . StringLiteral literal: "," (",") type: null
. : ' | . CallIndexExpr type: null
. : ' | . : Identifier name: "register" type: null
. : ' | . : ArgsIndices
. : ' | . : ' Identifier name: "rs2" type: null
. : ' InstructionDefinition name: "ADDI"
. : ' | Identifier name: "Itype" type: null
. : ' | AssignmentStatement
. : ' | . CallIndexExpr type: null
. : ' | . : Identifier name: "X" type: null
. : ' | . : ArgsIndices
. : ' | . : ' Identifier name: "rd" type: null
. : ' | . CastExpr type: null
. : ' | . : GroupedExpr type: null
. : ' | . : ' BinaryExpr operator: + type: null
. : ' | . : ' | GroupedExpr type: null
. : ' | . : ' | . CastExpr type: null
. : ' | . : ' | . : CallIndexExpr type: null
. : ' | . : ' | . : ' Identifier name: "X" type: null
. : ' | . : ' | . : ' ArgsIndices
. : ' | . : ' | . : ' | Identifier name: "rs1" type: null
. : ' | . : ' | . : TypeLiteral type: null
. : ' | . : ' | . : ' Identifier name: "SInt" type: null
. : ' | . : ' | GroupedExpr type: null
. : ' | . : ' | . CastExpr type: null
. : ' | . : ' | . : Identifier name: "immS" type: null
. : ' | . : ' | . : TypeLiteral type: null
. : ' | . : ' | . : ' Identifier name: "SInt" type: null
. : ' | . : TypeLiteral type: null
. : ' | . : ' Identifier name: "Regs" type: null
. : ' EncodingDefinition
. : ' | Identifier name: "ADDI" type: null
. : ' | Identifier name: "opcode" type: null
. : ' | BinaryLiteral literal: 0b001'0011 (19) type: null
. : ' | Identifier name: "funct3" type: null
. : ' | BinaryLiteral literal: 0b000 (0) type: null
. : ' AssemblyDefinition
. : ' | GroupedExpr type: null
. : ' | . Identifier name: "mnemonic" type: null
. : ' | . StringLiteral literal: " " (" ") type: null
. : ' | . CallIndexExpr type: null
. : ' | . : Identifier name: "register" type: null
. : ' | . : ArgsIndices
. : ' | . : ' Identifier name: "rd" type: null
. : ' | . StringLiteral literal: "," (",") type: null
. : ' | . CallIndexExpr type: null
. : ' | . : Identifier name: "register" type: null
. : ' | . : ArgsIndices
. : ' | . : ' Identifier name: "rs1" type: null
. : ' | . StringLiteral literal: "," (",") type: null
. : ' | . CallIndexExpr type: null
. : ' | . : Identifier name: "decimal" type: null
. : ' | . : ArgsIndices
. : ' | . : ' Identifier name: "imm" type: null
. : ' InstructionDefinition name: "ANDI"
. : ' | Identifier name: "Itype" type: null
. : ' | AssignmentStatement
. : ' | . CallIndexExpr type: null
. : ' | . : Identifier name: "X" type: null
. : ' | . : ArgsIndices
. : ' | . : ' Identifier name: "rd" type: null
. : ' | . CastExpr type: null
. : ' | . : GroupedExpr type: null
. : ' | . : ' BinaryExpr operator: & type: null
. : ' | . : ' | GroupedExpr type: null
. : ' | . : ' | . CastExpr type: null
. : ' | . : ' | . : CallIndexExpr type: null
. : ' | . : ' | . : ' Identifier name: "X" type: null
. : ' | . : ' | . : ' ArgsIndices
. : ' | . : ' | . : ' | Identifier name: "rs1" type: null
. : ' | . : ' | . : TypeLiteral type: null
. : ' | . : ' | . : ' Identifier name: "SInt" type: null
. : ' | . : ' | GroupedExpr type: null
. : ' | . : ' | . CastExpr type: null
. : ' | . : ' | . : Identifier name: "immS" type: null
. : ' | . : ' | . : TypeLiteral type: null
. : ' | . : ' | . : ' Identifier name: "SInt" type: null
. : ' | . : TypeLiteral type: null
. : ' | . : ' Identifier name: "Regs" type: null
. : ' EncodingDefinition
. : ' | Identifier name: "ANDI" type: null
. : ' | Identifier name: "opcode" type: null
. : ' | BinaryLiteral literal: 0b001'0011 (19) type: null
. : ' | Identifier name: "funct3" type: null
. : ' | BinaryLiteral literal: 0b111 (7) type: null
. : ' AssemblyDefinition
. : ' | GroupedExpr type: null
. : ' | . Identifier name: "mnemonic" type: null
. : ' | . StringLiteral literal: " " (" ") type: null
. : ' | . CallIndexExpr type: null
. : ' | . : Identifier name: "register" type: null
. : ' | . : ArgsIndices
. : ' | . : ' Identifier name: "rd" type: null
. : ' | . StringLiteral literal: "," (",") type: null
. : ' | . CallIndexExpr type: null
. : ' | . : Identifier name: "register" type: null
. : ' | . : ArgsIndices
. : ' | . : ' Identifier name: "rs1" type: null
. : ' | . StringLiteral literal: "," (",") type: null
. : ' | . CallIndexExpr type: null
. : ' | . : Identifier name: "decimal" type: null
. : ' | . : ArgsIndices
. : ' | . : ' Identifier name: "imm" type: null
. : ' InstructionDefinition name: "ORI"
. : ' | Identifier name: "Itype" type: null
. : ' | AssignmentStatement
. : ' | . CallIndexExpr type: null
. : ' | . : Identifier name: "X" type: null
. : ' | . : ArgsIndices
. : ' | . : ' Identifier name: "rd" type: null
. : ' | . CastExpr type: null
. : ' | . : GroupedExpr type: null
. : ' | . : ' BinaryExpr operator: | type: null
. : ' | . : ' | GroupedExpr type: null
. : ' | . : ' | . CastExpr type: null
. : ' | . : ' | . : CallIndexExpr type: null
. : ' | . : ' | . : ' Identifier name: "X" type: null
. : ' | . : ' | . : ' ArgsIndices
. : ' | . : ' | . : ' | Identifier name: "rs1" type: null
. : ' | . : ' | . : TypeLiteral type: null
. : ' | . : ' | . : ' Identifier name: "SInt" type: null
. : ' | . : ' | GroupedExpr type: null
. : ' | . : ' | . CastExpr type: null
. : ' | . : ' | . : Identifier name: "immS" type: null
. : ' | . : ' | . : TypeLiteral type: null
. : ' | . : ' | . : ' Identifier name: "SInt" type: null
. : ' | . : TypeLiteral type: null
. : ' | . : ' Identifier name: "Regs" type: null
. : ' EncodingDefinition
. : ' | Identifier name: "ORI" type: null
. : ' | Identifier name: "opcode" type: null
. : ' | BinaryLiteral literal: 0b001'0011 (19) type: null
. : ' | Identifier name: "funct3" type: null
. : ' | BinaryLiteral literal: 0b110 (6) type: null
. : ' AssemblyDefinition
. : ' | GroupedExpr type: null
. : ' | . Identifier name: "mnemonic" type: null
. : ' | . StringLiteral literal: " " (" ") type: null
. : ' | . CallIndexExpr type: null
. : ' | . : Identifier name: "register" type: null
. : ' | . : ArgsIndices
. : ' | . : ' Identifier name: "rd" type: null
. : ' | . StringLiteral literal: "," (",") type: null
. : ' | . CallIndexExpr type: null
. : ' | . : Identifier name: "register" type: null
. : ' | . : ArgsIndices
. : ' | . : ' Identifier name: "rs1" type: null
. : ' | . StringLiteral literal: "," (",") type: null
. : ' | . CallIndexExpr type: null
. : ' | . : Identifier name: "decimal" type: null
. : ' | . : ArgsIndices
. : ' | . : ' Identifier name: "imm" type: null
. : ' InstructionDefinition name: "XORI"
. : ' | Identifier name: "Itype" type: null
. : ' | AssignmentStatement
. : ' | . CallIndexExpr type: null
. : ' | . : Identifier name: "X" type: null
. : ' | . : ArgsIndices
. : ' | . : ' Identifier name: "rd" type: null
. : ' | . CastExpr type: null
. : ' | . : GroupedExpr type: null
. : ' | . : ' BinaryExpr operator: ^ type: null
. : ' | . : ' | GroupedExpr type: null
. : ' | . : ' | . CastExpr type: null
. : ' | . : ' | . : CallIndexExpr type: null
. : ' | . : ' | . : ' Identifier name: "X" type: null
. : ' | . : ' | . : ' ArgsIndices
. : ' | . : ' | . : ' | Identifier name: "rs1" type: null
. : ' | . : ' | . : TypeLiteral type: null
. : ' | . : ' | . : ' Identifier name: "SInt" type: null
. : ' | . : ' | GroupedExpr type: null
. : ' | . : ' | . CastExpr type: null
. : ' | . : ' | . : Identifier name: "immS" type: null
. : ' | . : ' | . : TypeLiteral type: null
. : ' | . : ' | . : ' Identifier name: "SInt" type: null
. : ' | . : TypeLiteral type: null
. : ' | . : ' Identifier name: "Regs" type: null
. : ' EncodingDefinition
. : ' | Identifier name: "XORI" type: null
. : ' | Identifier name: "opcode" type: null
. : ' | BinaryLiteral literal: 0b001'0011 (19) type: null
. : ' | Identifier name: "funct3" type: null
. : ' | BinaryLiteral literal: 0b100 (4) type: null
. : ' AssemblyDefinition
. : ' | GroupedExpr type: null
. : ' | . Identifier name: "mnemonic" type: null
. : ' | . StringLiteral literal: " " (" ") type: null
. : ' | . CallIndexExpr type: null
. : ' | . : Identifier name: "register" type: null
. : ' | . : ArgsIndices
. : ' | . : ' Identifier name: "rd" type: null
. : ' | . StringLiteral literal: "," (",") type: null
. : ' | . CallIndexExpr type: null
. : ' | . : Identifier name: "register" type: null
. : ' | . : ArgsIndices
. : ' | . : ' Identifier name: "rs1" type: null
. : ' | . StringLiteral literal: "," (",") type: null
. : ' | . CallIndexExpr type: null
. : ' | . : Identifier name: "decimal" type: null
. : ' | . : ArgsIndices
. : ' | . : ' Identifier name: "imm" type: null
. : ' InstructionDefinition name: "SLTI"
. : ' | Identifier name: "Itype" type: null
. : ' | AssignmentStatement
. : ' | . CallIndexExpr type: null
. : ' | . : Identifier name: "X" type: null
. : ' | . : ArgsIndices
. : ' | . : ' Identifier name: "rd" type: null
. : ' | . CastExpr type: null
. : ' | . : GroupedExpr type: null
. : ' | . : ' BinaryExpr operator: < type: null
. : ' | . : ' | GroupedExpr type: null
. : ' | . : ' | . CastExpr type: null
. : ' | . : ' | . : CallIndexExpr type: null
. : ' | . : ' | . : ' Identifier name: "X" type: null
. : ' | . : ' | . : ' ArgsIndices
. : ' | . : ' | . : ' | Identifier name: "rs1" type: null
. : ' | . : ' | . : TypeLiteral type: null
. : ' | . : ' | . : ' Identifier name: "SInt" type: null
. : ' | . : ' | GroupedExpr type: null
. : ' | . : ' | . CastExpr type: null
. : ' | . : ' | . : Identifier name: "immS" type: null
. : ' | . : ' | . : TypeLiteral type: null
. : ' | . : ' | . : ' Identifier name: "SInt" type: null
. : ' | . : TypeLiteral type: null
. : ' | . : ' Identifier name: "Regs" type: null
. : ' EncodingDefinition
. : ' | Identifier name: "SLTI" type: null
. : ' | Identifier name: "opcode" type: null
. : ' | BinaryLiteral literal: 0b001'0011 (19) type: null
. : ' | Identifier name: "funct3" type: null
. : ' | BinaryLiteral literal: 0b010 (2) type: null
. : ' AssemblyDefinition
. : ' | GroupedExpr type: null
. : ' | . Identifier name: "mnemonic" type: null
. : ' | . StringLiteral literal: " " (" ") type: null
. : ' | . CallIndexExpr type: null
. : ' | . : Identifier name: "register" type: null
. : ' | . : ArgsIndices
. : ' | . : ' Identifier name: "rd" type: null
. : ' | . StringLiteral literal: "," (",") type: null
. : ' | . CallIndexExpr type: null
. : ' | . : Identifier name: "register" type: null
. : ' | . : ArgsIndices
. : ' | . : ' Identifier name: "rs1" type: null
. : ' | . StringLiteral literal: "," (",") type: null
. : ' | . CallIndexExpr type: null
. : ' | . : Identifier name: "decimal" type: null
. : ' | . : ArgsIndices
. : ' | . : ' Identifier name: "imm" type: null
. : ' InstructionDefinition name: "SLTIU"
. : ' | Identifier name: "Itype" type: null
. : ' | AssignmentStatement
. : ' | . CallIndexExpr type: null
. : ' | . : Identifier name: "X" type: null
. : ' | . : ArgsIndices
. : ' | . : ' Identifier name: "rd" type: null
. : ' | . CastExpr type: null
. : ' | . : GroupedExpr type: null
. : ' | . : ' BinaryExpr operator: < type: null
. : ' | . : ' | GroupedExpr type: null
. : ' | . : ' | . CastExpr type: null
. : ' | . : ' | . : CallIndexExpr type: null
. : ' | . : ' | . : ' Identifier name: "X" type: null
. : ' | . : ' | . : ' ArgsIndices
. : ' | . : ' | . : ' | Identifier name: "rs1" type: null
. : ' | . : ' | . : TypeLiteral type: null
. : ' | . : ' | . : ' Identifier name: "UInt" type: null
. : ' | . : ' | GroupedExpr type: null
. : ' | . : ' | . CastExpr type: null
. : ' | . : ' | . : Identifier name: "immS" type: null
. : ' | . : ' | . : TypeLiteral type: null
. : ' | . : ' | . : ' Identifier name: "UInt" type: null
. : ' | . : TypeLiteral type: null
. : ' | . : ' Identifier name: "Regs" type: null
. : ' EncodingDefinition
. : ' | Identifier name: "SLTIU" type: null
. : ' | Identifier name: "opcode" type: null
. : ' | BinaryLiteral literal: 0b001'0011 (19) type: null
. : ' | Identifier name: "funct3" type: null
. : ' | BinaryLiteral literal: 0b011 (3) type: null
. : ' AssemblyDefinition
. : ' | GroupedExpr type: null
. : ' | . Identifier name: "mnemonic" type: null
. : ' | . StringLiteral literal: " " (" ") type: null
. : ' | . CallIndexExpr type: null
. : ' | . : Identifier name: "register" type: null
. : ' | . : ArgsIndices
. : ' | . : ' Identifier name: "rd" type: null
. : ' | . StringLiteral literal: "," (",") type: null
. : ' | . CallIndexExpr type: null
. : ' | . : Identifier name: "register" type: null
. : ' | . : ArgsIndices
. : ' | . : ' Identifier name: "rs1" type: null
. : ' | . StringLiteral literal: "," (",") type: null
. : ' | . CallIndexExpr type: null
. : ' | . : Identifier name: "decimal" type: null
. : ' | . : ArgsIndices
. : ' | . : ' Identifier name: "imm" type: null
. : ' InstructionDefinition name: "AUIPC"
. : ' | Identifier name: "Utype" type: null
. : ' | AssignmentStatement
. : ' | . CallIndexExpr type: null
. : ' | . : Identifier name: "X" type: null
. : ' | . : ArgsIndices
. : ' | . : ' Identifier name: "rd" type: null
. : ' | . BinaryExpr operator: + type: null
. : ' | . : Identifier name: "PC" type: null
. : ' | . : Identifier name: "immUp" type: null
. : ' EncodingDefinition
. : ' | Identifier name: "AUIPC" type: null
. : ' | Identifier name: "opcode" type: null
. : ' | BinaryLiteral literal: 0b001'0111 (23) type: null
. : ' AssemblyDefinition
. : ' | GroupedExpr type: null
. : ' | . Identifier name: "mnemonic" type: null
. : ' | . StringLiteral literal: " " (" ") type: null
. : ' | . CallIndexExpr type: null
. : ' | . : Identifier name: "register" type: null
. : ' | . : ArgsIndices
. : ' | . : ' Identifier name: "rd" type: null
. : ' | . StringLiteral literal: "," (",") type: null
. : ' | . CallIndexExpr type: null
. : ' | . : Identifier name: "hex" type: null
. : ' | . : ArgsIndices
. : ' | . : ' Identifier name: "imm" type: null
. : ' InstructionDefinition name: "LUI"
. : ' | Identifier name: "Utype" type: null
. : ' | AssignmentStatement
. : ' | . CallIndexExpr type: null
. : ' | . : Identifier name: "X" type: null
. : ' | . : ArgsIndices
. : ' | . : ' Identifier name: "rd" type: null
. : ' | . Identifier name: "immUp" type: null
. : ' EncodingDefinition
. : ' | Identifier name: "LUI" type: null
. : ' | Identifier name: "opcode" type: null
. : ' | BinaryLiteral literal: 0b011'0111 (55) type: null
. : ' AssemblyDefinition
. : ' | GroupedExpr type: null
. : ' | . Identifier name: "mnemonic" type: null
. : ' | . StringLiteral literal: " " (" ") type: null
. : ' | . CallIndexExpr type: null
. : ' | . : Identifier name: "register" type: null
. : ' | . : ArgsIndices
. : ' | . : ' Identifier name: "rd" type: null
. : ' | . StringLiteral literal: "," (",") type: null
. : ' | . CallIndexExpr type: null
. : ' | . : Identifier name: "hex" type: null
. : ' | . : ArgsIndices
. : ' | . : ' Identifier name: "imm" type: null
. : ' InstructionDefinition name: "LB"
. : ' | Identifier name: "Itype" type: null
. : ' | LetStatement
. : ' | . Identifier name: "addr" type: null
. : ' | . BinaryExpr operator: + type: null
. : ' | . : CallIndexExpr type: null
. : ' | . : ' Identifier name: "X" type: null
. : ' | . : ' ArgsIndices
. : ' | . : ' | Identifier name: "rs1" type: null
. : ' | . : Identifier name: "immS" type: null
. : ' | . AssignmentStatement
. : ' | . : CallIndexExpr type: null
. : ' | . : ' Identifier name: "X" type: null
. : ' | . : ' ArgsIndices
. : ' | . : ' | Identifier name: "rd" type: null
. : ' | . : CastExpr type: null
. : ' | . : ' CallIndexExpr type: null
. : ' | . : ' | Identifier name: "MEM" type: null
. : ' | . : ' | ArgsIndices
. : ' | . : ' | . Identifier name: "addr" type: null
. : ' | . : ' TypeLiteral type: null
. : ' | . : ' | Identifier name: "SIntR" type: null
. : ' EncodingDefinition
. : ' | Identifier name: "LB" type: null
. : ' | Identifier name: "opcode" type: null
. : ' | BinaryLiteral literal: 0b000'0011 (3) type: null
. : ' | Identifier name: "funct3" type: null
. : ' | BinaryLiteral literal: 0b000 (0) type: null
. : ' AssemblyDefinition
. : ' | GroupedExpr type: null
. : ' | . Identifier name: "mnemonic" type: null
. : ' | . StringLiteral literal: " " (" ") type: null
. : ' | . CallIndexExpr type: null
. : ' | . : Identifier name: "register" type: null
. : ' | . : ArgsIndices
. : ' | . : ' Identifier name: "rd" type: null
. : ' | . StringLiteral literal: "," (",") type: null
. : ' | . CallIndexExpr type: null
. : ' | . : Identifier name: "decimal" type: null
. : ' | . : ArgsIndices
. : ' | . : ' Identifier name: "imm" type: null
. : ' | . StringLiteral literal: "(" ("(") type: null
. : ' | . CallIndexExpr type: null
. : ' | . : Identifier name: "register" type: null
. : ' | . : ArgsIndices
. : ' | . : ' Identifier name: "rs1" type: null
. : ' | . StringLiteral literal: ")" (")") type: null
. : ' InstructionDefinition name: "LBU"
. : ' | Identifier name: "Itype" type: null
. : ' | LetStatement
. : ' | . Identifier name: "addr" type: null
. : ' | . BinaryExpr operator: + type: null
. : ' | . : CallIndexExpr type: null
. : ' | . : ' Identifier name: "X" type: null
. : ' | . : ' ArgsIndices
. : ' | . : ' | Identifier name: "rs1" type: null
. : ' | . : Identifier name: "immS" type: null
. : ' | . AssignmentStatement
. : ' | . : CallIndexExpr type: null
. : ' | . : ' Identifier name: "X" type: null
. : ' | . : ' ArgsIndices
. : ' | . : ' | Identifier name: "rd" type: null
. : ' | . : CastExpr type: null
. : ' | . : ' CallIndexExpr type: null
. : ' | . : ' | Identifier name: "MEM" type: null
. : ' | . : ' | ArgsIndices
. : ' | . : ' | . Identifier name: "addr" type: null
. : ' | . : ' TypeLiteral type: null
. : ' | . : ' | Identifier name: "UIntR" type: null
. : ' EncodingDefinition
. : ' | Identifier name: "LBU" type: null
. : ' | Identifier name: "opcode" type: null
. : ' | BinaryLiteral literal: 0b000'0011 (3) type: null
. : ' | Identifier name: "funct3" type: null
. : ' | BinaryLiteral literal: 0b100 (4) type: null
. : ' AssemblyDefinition
. : ' | GroupedExpr type: null
. : ' | . Identifier name: "mnemonic" type: null
. : ' | . StringLiteral literal: " " (" ") type: null
. : ' | . CallIndexExpr type: null
. : ' | . : Identifier name: "register" type: null
. : ' | . : ArgsIndices
. : ' | . : ' Identifier name: "rd" type: null
. : ' | . StringLiteral literal: "," (",") type: null
. : ' | . CallIndexExpr type: null
. : ' | . : Identifier name: "decimal" type: null
. : ' | . : ArgsIndices
. : ' | . : ' Identifier name: "imm" type: null
. : ' | . StringLiteral literal: "(" ("(") type: null
. : ' | . CallIndexExpr type: null
. : ' | . : Identifier name: "register" type: null
. : ' | . : ArgsIndices
. : ' | . : ' Identifier name: "rs1" type: null
. : ' | . StringLiteral literal: ")" (")") type: null
. : ' InstructionDefinition name: "LH"
. : ' | Identifier name: "Itype" type: null
. : ' | LetStatement
. : ' | . Identifier name: "addr" type: null
. : ' | . BinaryExpr operator: + type: null
. : ' | . : CallIndexExpr type: null
. : ' | . : ' Identifier name: "X" type: null
. : ' | . : ' ArgsIndices
. : ' | . : ' | Identifier name: "rs1" type: null
. : ' | . : Identifier name: "immS" type: null
. : ' | . AssignmentStatement
. : ' | . : CallIndexExpr type: null
. : ' | . : ' Identifier name: "X" type: null
. : ' | . : ' ArgsIndices
. : ' | . : ' | Identifier name: "rd" type: null
. : ' | . : CastExpr type: null
. : ' | . : ' CallIndexExpr type: null
. : ' | . : ' | SymbolExpr type: null
. : ' | . : ' | . Identifier name: "MEM" type: null
. : ' | . : ' | . IntegerLiteral literal: 2 (2) type: null
. : ' | . : ' | ArgsIndices
. : ' | . : ' | . Identifier name: "addr" type: null
. : ' | . : ' TypeLiteral type: null
. : ' | . : ' | Identifier name: "SIntR" type: null
. : ' EncodingDefinition
. : ' | Identifier name: "LH" type: null
. : ' | Identifier name: "opcode" type: null
. : ' | BinaryLiteral literal: 0b000'0011 (3) type: null
. : ' | Identifier name: "funct3" type: null
. : ' | BinaryLiteral literal: 0b001 (1) type: null
. : ' AssemblyDefinition
. : ' | GroupedExpr type: null
. : ' | . Identifier name: "mnemonic" type: null
. : ' | . StringLiteral literal: " " (" ") type: null
. : ' | . CallIndexExpr type: null
. : ' | . : Identifier name: "register" type: null
. : ' | . : ArgsIndices
. : ' | . : ' Identifier name: "rd" type: null
. : ' | . StringLiteral literal: "," (",") type: null
. : ' | . CallIndexExpr type: null
. : ' | . : Identifier name: "decimal" type: null
. : ' | . : ArgsIndices
. : ' | . : ' Identifier name: "imm" type: null
. : ' | . StringLiteral literal: "(" ("(") type: null
. : ' | . CallIndexExpr type: null
. : ' | . : Identifier name: "register" type: null
. : ' | . : ArgsIndices
. : ' | . : ' Identifier name: "rs1" type: null
. : ' | . StringLiteral literal: ")" (")") type: null
. : ' InstructionDefinition name: "LHU"
. : ' | Identifier name: "Itype" type: null
. : ' | LetStatement
. : ' | . Identifier name: "addr" type: null
. : ' | . BinaryExpr operator: + type: null
. : ' | . : CallIndexExpr type: null
. : ' | . : ' Identifier name: "X" type: null
. : ' | . : ' ArgsIndices
. : ' | . : ' | Identifier name: "rs1" type: null
. : ' | . : Identifier name: "immS" type: null
. : ' | . AssignmentStatement
. : ' | . : CallIndexExpr type: null
. : ' | . : ' Identifier name: "X" type: null
. : ' | . : ' ArgsIndices
. : ' | . : ' | Identifier name: "rd" type: null
. : ' | . : CastExpr type: null
. : ' | . : ' CallIndexExpr type: null
. : ' | . : ' | SymbolExpr type: null
. : ' | . : ' | . Identifier name: "MEM" type: null
. : ' | . : ' | . IntegerLiteral literal: 2 (2) type: null
. : ' | . : ' | ArgsIndices
. : ' | . : ' | . Identifier name: "addr" type: null
. : ' | . : ' TypeLiteral type: null
. : ' | . : ' | Identifier name: "UIntR" type: null
. : ' EncodingDefinition
. : ' | Identifier name: "LHU" type: null
. : ' | Identifier name: "opcode" type: null
. : ' | BinaryLiteral literal: 0b000'0011 (3) type: null
. : ' | Identifier name: "funct3" type: null
. : ' | BinaryLiteral literal: 0b101 (5) type: null
. : ' AssemblyDefinition
. : ' | GroupedExpr type: null
. : ' | . Identifier name: "mnemonic" type: null
. : ' | . StringLiteral literal: " " (" ") type: null
. : ' | . CallIndexExpr type: null
. : ' | . : Identifier name: "register" type: null
. : ' | . : ArgsIndices
. : ' | . : ' Identifier name: "rd" type: null
. : ' | . StringLiteral literal: "," (",") type: null
. : ' | . CallIndexExpr type: null
. : ' | . : Identifier name: "decimal" type: null
. : ' | . : ArgsIndices
. : ' | . : ' Identifier name: "imm" type: null
. : ' | . StringLiteral literal: "(" ("(") type: null
. : ' | . CallIndexExpr type: null
. : ' | . : Identifier name: "register" type: null
. : ' | . : ArgsIndices
. : ' | . : ' Identifier name: "rs1" type: null
. : ' | . StringLiteral literal: ")" (")") type: null
. : ' InstructionDefinition name: "LW"
. : ' | Identifier name: "Itype" type: null
. : ' | LetStatement
. : ' | . Identifier name: "addr" type: null
. : ' | . BinaryExpr operator: + type: null
. : ' | . : CallIndexExpr type: null
. : ' | . : ' Identifier name: "X" type: null
. : ' | . : ' ArgsIndices
. : ' | . : ' | Identifier name: "rs1" type: null
. : ' | . : Identifier name: "immS" type: null
. : ' | . AssignmentStatement
. : ' | . : CallIndexExpr type: null
. : ' | . : ' Identifier name: "X" type: null
. : ' | . : ' ArgsIndices
. : ' | . : ' | Identifier name: "rd" type: null
. : ' | . : CastExpr type: null
. : ' | . : ' CallIndexExpr type: null
. : ' | . : ' | SymbolExpr type: null
. : ' | . : ' | . Identifier name: "MEM" type: null
. : ' | . : ' | . IntegerLiteral literal: 4 (4) type: null
. : ' | . : ' | ArgsIndices
. : ' | . : ' | . Identifier name: "addr" type: null
. : ' | . : ' TypeLiteral type: null
. : ' | . : ' | Identifier name: "SIntR" type: null
. : ' EncodingDefinition
. : ' | Identifier name: "LW" type: null
. : ' | Identifier name: "opcode" type: null
. : ' | BinaryLiteral literal: 0b000'0011 (3) type: null
. : ' | Identifier name: "funct3" type: null
. : ' | BinaryLiteral literal: 0b010 (2) type: null
. : ' AssemblyDefinition
. : ' | GroupedExpr type: null
. : ' | . Identifier name: "mnemonic" type: null
. : ' | . StringLiteral literal: " " (" ") type: null
. : ' | . CallIndexExpr type: null
. : ' | . : Identifier name: "register" type: null
. : ' | . : ArgsIndices
. : ' | . : ' Identifier name: "rd" type: null
. : ' | . StringLiteral literal: "," (",") type: null
. : ' | . CallIndexExpr type: null
. : ' | . : Identifier name: "decimal" type: null
. : ' | . : ArgsIndices
. : ' | . : ' Identifier name: "imm" type: null
. : ' | . StringLiteral literal: "(" ("(") type: null
. : ' | . CallIndexExpr type: null
. : ' | . : Identifier name: "register" type: null
. : ' | . : ArgsIndices
. : ' | . : ' Identifier name: "rs1" type: null
. : ' | . StringLiteral literal: ")" (")") type: null
. : ' InstructionDefinition name: "SB"
. : ' | Identifier name: "Stype" type: null
. : ' | LetStatement
. : ' | . Identifier name: "addr" type: null
. : ' | . BinaryExpr operator: + type: null
. : ' | . : CallIndexExpr type: null
. : ' | . : ' Identifier name: "X" type: null
. : ' | . : ' ArgsIndices
. : ' | . : ' | Identifier name: "rs1" type: null
. : ' | . : Identifier name: "immS" type: null
. : ' | . AssignmentStatement
. : ' | . : CallIndexExpr type: null
. : ' | . : ' Identifier name: "MEM" type: null
. : ' | . : ' ArgsIndices
. : ' | . : ' | Identifier name: "addr" type: null
. : ' | . : CastExpr type: null
. : ' | . : ' CallIndexExpr type: null
. : ' | . : ' | Identifier name: "X" type: null
. : ' | . : ' | ArgsIndices
. : ' | . : ' | . Identifier name: "rs2" type: null
. : ' | . : ' TypeLiteral type: null
. : ' | . : ' | Identifier name: "Byte" type: null
. : ' EncodingDefinition
. : ' | Identifier name: "SB" type: null
. : ' | Identifier name: "opcode" type: null
. : ' | BinaryLiteral literal: 0b010'0011 (35) type: null
. : ' | Identifier name: "funct3" type: null
. : ' | BinaryLiteral literal: 0b000 (0) type: null
. : ' AssemblyDefinition
. : ' | GroupedExpr type: null
. : ' | . Identifier name: "mnemonic" type: null
. : ' | . StringLiteral literal: " " (" ") type: null
. : ' | . CallIndexExpr type: null
. : ' | . : Identifier name: "register" type: null
. : ' | . : ArgsIndices
. : ' | . : ' Identifier name: "rs2" type: null
. : ' | . StringLiteral literal: "," (",") type: null
. : ' | . CallIndexExpr type: null
. : ' | . : Identifier name: "decimal" type: null
. : ' | . : ArgsIndices
. : ' | . : ' Identifier name: "imm" type: null
. : ' | . StringLiteral literal: "(" ("(") type: null
. : ' | . CallIndexExpr type: null
. : ' | . : Identifier name: "register" type: null
. : ' | . : ArgsIndices
. : ' | . : ' Identifier name: "rs1" type: null
. : ' | . StringLiteral literal: ")" (")") type: null
. : ' InstructionDefinition name: "SH"
. : ' | Identifier name: "Stype" type: null
. : ' | LetStatement
. : ' | . Identifier name: "addr" type: null
. : ' | . BinaryExpr operator: + type: null
. : ' | . : CallIndexExpr type: null
. : ' | . : ' Identifier name: "X" type: null
. : ' | . : ' ArgsIndices
. : ' | . : ' | Identifier name: "rs1" type: null
. : ' | . : Identifier name: "immS" type: null
. : ' | . AssignmentStatement
. : ' | . : CallIndexExpr type: null
. : ' | . : ' SymbolExpr type: null
. : ' | . : ' | Identifier name: "MEM" type: null
. : ' | . : ' | IntegerLiteral literal: 2 (2) type: null
. : ' | . : ' ArgsIndices
. : ' | . : ' | Identifier name: "addr" type: null
. : ' | . : CastExpr type: null
. : ' | . : ' CallIndexExpr type: null
. : ' | . : ' | Identifier name: "X" type: null
. : ' | . : ' | ArgsIndices
. : ' | . : ' | . Identifier name: "rs2" type: null
. : ' | . : ' TypeLiteral type: null
. : ' | . : ' | Identifier name: "Half" type: null
. : ' EncodingDefinition
. : ' | Identifier name: "SH" type: null
. : ' | Identifier name: "opcode" type: null
. : ' | BinaryLiteral literal: 0b010'0011 (35) type: null
. : ' | Identifier name: "funct3" type: null
. : ' | BinaryLiteral literal: 0b001 (1) type: null
. : ' AssemblyDefinition
. : ' | GroupedExpr type: null
. : ' | . Identifier name: "mnemonic" type: null
. : ' | . StringLiteral literal: " " (" ") type: null
. : ' | . CallIndexExpr type: null
. : ' | . : Identifier name: "register" type: null
. : ' | . : ArgsIndices
. : ' | . : ' Identifier name: "rs2" type: null
. : ' | . StringLiteral literal: "," (",") type: null
. : ' | . CallIndexExpr type: null
. : ' | . : Identifier name: "decimal" type: null
. : ' | . : ArgsIndices
. : ' | . : ' Identifier name: "imm" type: null
. : ' | . StringLiteral literal: "(" ("(") type: null
. : ' | . CallIndexExpr type: null
. : ' | . : Identifier name: "register" type: null
. : ' | . : ArgsIndices
. : ' | . : ' Identifier name: "rs1" type: null
. : ' | . StringLiteral literal: ")" (")") type: null
. : ' InstructionDefinition name: "SW"
. : ' | Identifier name: "Stype" type: null
. : ' | LetStatement
. : ' | . Identifier name: "addr" type: null
. : ' | . BinaryExpr operator: + type: null
. : ' | . : CallIndexExpr type: null
. : ' | . : ' Identifier name: "X" type: null
. : ' | . : ' ArgsIndices
. : ' | . : ' | Identifier name: "rs1" type: null
. : ' | . : Identifier name: "immS" type: null
. : ' | . AssignmentStatement
. : ' | . : CallIndexExpr type: null
. : ' | . : ' SymbolExpr type: null
. : ' | . : ' | Identifier name: "MEM" type: null
. : ' | . : ' | IntegerLiteral literal: 4 (4) type: null
. : ' | . : ' ArgsIndices
. : ' | . : ' | Identifier name: "addr" type: null
. : ' | . : CastExpr type: null
. : ' | . : ' CallIndexExpr type: null
. : ' | . : ' | Identifier name: "X" type: null
. : ' | . : ' | ArgsIndices
. : ' | . : ' | . Identifier name: "rs2" type: null
. : ' | . : ' TypeLiteral type: null
. : ' | . : ' | Identifier name: "Word" type: null
. : ' EncodingDefinition
. : ' | Identifier name: "SW" type: null
. : ' | Identifier name: "opcode" type: null
. : ' | BinaryLiteral literal: 0b010'0011 (35) type: null
. : ' | Identifier name: "funct3" type: null
. : ' | BinaryLiteral literal: 0b010 (2) type: null
. : ' AssemblyDefinition
. : ' | GroupedExpr type: null
. : ' | . Identifier name: "mnemonic" type: null
. : ' | . StringLiteral literal: " " (" ") type: null
. : ' | . CallIndexExpr type: null
. : ' | . : Identifier name: "register" type: null
. : ' | . : ArgsIndices
. : ' | . : ' Identifier name: "rs2" type: null
. : ' | . StringLiteral literal: "," (",") type: null
. : ' | . CallIndexExpr type: null
. : ' | . : Identifier name: "decimal" type: null
. : ' | . : ArgsIndices
. : ' | . : ' Identifier name: "imm" type: null
. : ' | . StringLiteral literal: "(" ("(") type: null
. : ' | . CallIndexExpr type: null
. : ' | . : Identifier name: "register" type: null
. : ' | . : ArgsIndices
. : ' | . : ' Identifier name: "rs1" type: null
. : ' | . StringLiteral literal: ")" (")") type: null
. : ' InstructionDefinition name: "BEQ"
. : ' | Identifier name: "Btype" type: null
. : ' | IfStatement
. : ' | . BinaryExpr operator: = type: null
. : ' | . : GroupedExpr type: null
. : ' | . : ' CastExpr type: null
. : ' | . : ' | CallIndexExpr type: null
. : ' | . : ' | . Identifier name: "X" type: null
. : ' | . : ' | . ArgsIndices
. : ' | . : ' | . : Identifier name: "rs1" type: null
. : ' | . : ' | TypeLiteral type: null
. : ' | . : ' | . Identifier name: "Bits" type: null
. : ' | . : CallIndexExpr type: null
. : ' | . : ' Identifier name: "X" type: null
. : ' | . : ' ArgsIndices
. : ' | . : ' | Identifier name: "rs2" type: null
. : ' | . AssignmentStatement
. : ' | . : Identifier name: "PC" type: null
. : ' | . : BinaryExpr operator: + type: null
. : ' | . : ' Identifier name: "PC" type: null
. : ' | . : ' Identifier name: "immS" type: null
. : ' EncodingDefinition
. : ' | Identifier name: "BEQ" type: null
. : ' | Identifier name: "opcode" type: null
. : ' | BinaryLiteral literal: 0b110'0011 (99) type: null
. : ' | Identifier name: "funct3" type: null
. : ' | BinaryLiteral literal: 0b000 (0) type: null
. : ' AssemblyDefinition
. : ' | GroupedExpr type: null
. : ' | . Identifier name: "mnemonic" type: null
. : ' | . StringLiteral literal: " " (" ") type: null
. : ' | . CallIndexExpr type: null
. : ' | . : Identifier name: "register" type: null
. : ' | . : ArgsIndices
. : ' | . : ' Identifier name: "rs1" type: null
. : ' | . StringLiteral literal: "," (",") type: null
. : ' | . CallIndexExpr type: null
. : ' | . : Identifier name: "register" type: null
. : ' | . : ArgsIndices
. : ' | . : ' Identifier name: "rs2" type: null
. : ' | . StringLiteral literal: "," (",") type: null
. : ' | . CallIndexExpr type: null
. : ' | . : Identifier name: "decimal" type: null
. : ' | . : ArgsIndices
. : ' | . : ' Identifier name: "immS" type: null
. : ' InstructionDefinition name: "BNE"
. : ' | Identifier name: "Btype" type: null
. : ' | IfStatement
. : ' | . BinaryExpr operator: != type: null
. : ' | . : GroupedExpr type: null
. : ' | . : ' CastExpr type: null
. : ' | . : ' | CallIndexExpr type: null
. : ' | . : ' | . Identifier name: "X" type: null
. : ' | . : ' | . ArgsIndices
. : ' | . : ' | . : Identifier name: "rs1" type: null
. : ' | . : ' | TypeLiteral type: null
. : ' | . : ' | . Identifier name: "Bits" type: null
. : ' | . : CallIndexExpr type: null
. : ' | . : ' Identifier name: "X" type: null
. : ' | . : ' ArgsIndices
. : ' | . : ' | Identifier name: "rs2" type: null
. : ' | . AssignmentStatement
. : ' | . : Identifier name: "PC" type: null
. : ' | . : BinaryExpr operator: + type: null
. : ' | . : ' Identifier name: "PC" type: null
. : ' | . : ' Identifier name: "immS" type: null
. : ' EncodingDefinition
. : ' | Identifier name: "BNE" type: null
. : ' | Identifier name: "opcode" type: null
. : ' | BinaryLiteral literal: 0b110'0011 (99) type: null
. : ' | Identifier name: "funct3" type: null
. : ' | BinaryLiteral literal: 0b001 (1) type: null
. : ' AssemblyDefinition
. : ' | GroupedExpr type: null
. : ' | . Identifier name: "mnemonic" type: null
. : ' | . StringLiteral literal: " " (" ") type: null
. : ' | . CallIndexExpr type: null
. : ' | . : Identifier name: "register" type: null
. : ' | . : ArgsIndices
. : ' | . : ' Identifier name: "rs1" type: null
. : ' | . StringLiteral literal: "," (",") type: null
. : ' | . CallIndexExpr type: null
. : ' | . : Identifier name: "register" type: null
. : ' | . : ArgsIndices
. : ' | . : ' Identifier name: "rs2" type: null
. : ' | . StringLiteral literal: "," (",") type: null
. : ' | . CallIndexExpr type: null
. : ' | . : Identifier name: "decimal" type: null
. : ' | . : ArgsIndices
. : ' | . : ' Identifier name: "immS" type: null
. : ' InstructionDefinition name: "BGE"
. : ' | Identifier name: "Btype" type: null
. : ' | IfStatement
. : ' | . BinaryExpr operator: >= type: null
. : ' | . : GroupedExpr type: null
. : ' | . : ' CastExpr type: null
. : ' | . : ' | CallIndexExpr type: null
. : ' | . : ' | . Identifier name: "X" type: null
. : ' | . : ' | . ArgsIndices
. : ' | . : ' | . : Identifier name: "rs1" type: null
. : ' | . : ' | TypeLiteral type: null
. : ' | . : ' | . Identifier name: "SInt" type: null
. : ' | . : CallIndexExpr type: null
. : ' | . : ' Identifier name: "X" type: null
. : ' | . : ' ArgsIndices
. : ' | . : ' | Identifier name: "rs2" type: null
. : ' | . AssignmentStatement
. : ' | . : Identifier name: "PC" type: null
. : ' | . : BinaryExpr operator: + type: null
. : ' | . : ' Identifier name: "PC" type: null
. : ' | . : ' Identifier name: "immS" type: null
. : ' EncodingDefinition
. : ' | Identifier name: "BGE" type: null
. : ' | Identifier name: "opcode" type: null
. : ' | BinaryLiteral literal: 0b110'0011 (99) type: null
. : ' | Identifier name: "funct3" type: null
. : ' | BinaryLiteral literal: 0b101 (5) type: null
. : ' AssemblyDefinition
. : ' | GroupedExpr type: null
. : ' | . Identifier name: "mnemonic" type: null
. : ' | . StringLiteral literal: " " (" ") type: null
. : ' | . CallIndexExpr type: null
. : ' | . : Identifier name: "register" type: null
. : ' | . : ArgsIndices
. : ' | . : ' Identifier name: "rs1" type: null
. : ' | . StringLiteral literal: "," (",") type: null
. : ' | . CallIndexExpr type: null
. : ' | . : Identifier name: "register" type: null
. : ' | . : ArgsIndices
. : ' | . : ' Identifier name: "rs2" type: null
. : ' | . StringLiteral literal: "," (",") type: null
. : ' | . CallIndexExpr type: null
. : ' | . : Identifier name: "decimal" type: null
. : ' | . : ArgsIndices
. : ' | . : ' Identifier name: "immS" type: null
. : ' InstructionDefinition name: "BGEU"
. : ' | Identifier name: "Btype" type: null
. : ' | IfStatement
. : ' | . BinaryExpr operator: >= type: null
. : ' | . : GroupedExpr type: null
. : ' | . : ' CastExpr type: null
. : ' | . : ' | CallIndexExpr type: null
. : ' | . : ' | . Identifier name: "X" type: null
. : ' | . : ' | . ArgsIndices
. : ' | . : ' | . : Identifier name: "rs1" type: null
. : ' | . : ' | TypeLiteral type: null
. : ' | . : ' | . Identifier name: "UInt" type: null
. : ' | . : CallIndexExpr type: null
. : ' | . : ' Identifier name: "X" type: null
. : ' | . : ' ArgsIndices
. : ' | . : ' | Identifier name: "rs2" type: null
. : ' | . AssignmentStatement
. : ' | . : Identifier name: "PC" type: null
. : ' | . : BinaryExpr operator: + type: null
. : ' | . : ' Identifier name: "PC" type: null
. : ' | . : ' Identifier name: "immS" type: null
. : ' EncodingDefinition
. : ' | Identifier name: "BGEU" type: null
. : ' | Identifier name: "opcode" type: null
. : ' | BinaryLiteral literal: 0b110'0011 (99) type: null
. : ' | Identifier name: "funct3" type: null
. : ' | BinaryLiteral literal: 0b111 (7) type: null
. : ' AssemblyDefinition
. : ' | GroupedExpr type: null
. : ' | . Identifier name: "mnemonic" type: null
. : ' | . StringLiteral literal: " " (" ") type: null
. : ' | . CallIndexExpr type: null
. : ' | . : Identifier name: "register" type: null
. : ' | . : ArgsIndices
. : ' | . : ' Identifier name: "rs1" type: null
. : ' | . StringLiteral literal: "," (",") type: null
. : ' | . CallIndexExpr type: null
. : ' | . : Identifier name: "register" type: null
. : ' | . : ArgsIndices
. : ' | . : ' Identifier name: "rs2" type: null
. : ' | . StringLiteral literal: "," (",") type: null
. : ' | . CallIndexExpr type: null
. : ' | . : Identifier name: "decimal" type: null
. : ' | . : ArgsIndices
. : ' | . : ' Identifier name: "immS" type: null
. : ' InstructionDefinition name: "BLT"
. : ' | Identifier name: "Btype" type: null
. : ' | IfStatement
. : ' | . BinaryExpr operator: < type: null
. : ' | . : GroupedExpr type: null
. : ' | . : ' CastExpr type: null
. : ' | . : ' | CallIndexExpr type: null
. : ' | . : ' | . Identifier name: "X" type: null
. : ' | . : ' | . ArgsIndices
. : ' | . : ' | . : Identifier name: "rs1" type: null
. : ' | . : ' | TypeLiteral type: null
. : ' | . : ' | . Identifier name: "SInt" type: null
. : ' | . : CallIndexExpr type: null
. : ' | . : ' Identifier name: "X" type: null
. : ' | . : ' ArgsIndices
. : ' | . : ' | Identifier name: "rs2" type: null
. : ' | . AssignmentStatement
. : ' | . : Identifier name: "PC" type: null
. : ' | . : BinaryExpr operator: + type: null
. : ' | . : ' Identifier name: "PC" type: null
. : ' | . : ' Identifier name: "immS" type: null
. : ' EncodingDefinition
. : ' | Identifier name: "BLT" type: null
. : ' | Identifier name: "opcode" type: null
. : ' | BinaryLiteral literal: 0b110'0011 (99) type: null
. : ' | Identifier name: "funct3" type: null
. : ' | BinaryLiteral literal: 0b100 (4) type: null
. : ' AssemblyDefinition
. : ' | GroupedExpr type: null
. : ' | . Identifier name: "mnemonic" type: null
. : ' | . StringLiteral literal: " " (" ") type: null
. : ' | . CallIndexExpr type: null
. : ' | . : Identifier name: "register" type: null
. : ' | . : ArgsIndices
. : ' | . : ' Identifier name: "rs1" type: null
. : ' | . StringLiteral literal: "," (",") type: null
. : ' | . CallIndexExpr type: null
. : ' | . : Identifier name: "register" type: null
. : ' | . : ArgsIndices
. : ' | . : ' Identifier name: "rs2" type: null
. : ' | . StringLiteral literal: "," (",") type: null
. : ' | . CallIndexExpr type: null
. : ' | . : Identifier name: "decimal" type: null
. : ' | . : ArgsIndices
. : ' | . : ' Identifier name: "immS" type: null
. : ' InstructionDefinition name: "BLTU"
. : ' | Identifier name: "Btype" type: null
. : ' | IfStatement
. : ' | . BinaryExpr operator: < type: null
. : ' | . : GroupedExpr type: null
. : ' | . : ' CastExpr type: null
. : ' | . : ' | CallIndexExpr type: null
. : ' | . : ' | . Identifier name: "X" type: null
. : ' | . : ' | . ArgsIndices
. : ' | . : ' | . : Identifier name: "rs1" type: null
. : ' | . : ' | TypeLiteral type: null
. : ' | . : ' | . Identifier name: "UInt" type: null
. : ' | . : CallIndexExpr type: null
. : ' | . : ' Identifier name: "X" type: null
. : ' | . : ' ArgsIndices
. : ' | . : ' | Identifier name: "rs2" type: null
. : ' | . AssignmentStatement
. : ' | . : Identifier name: "PC" type: null
. : ' | . : BinaryExpr operator: + type: null
. : ' | . : ' Identifier name: "PC" type: null
. : ' | . : ' Identifier name: "immS" type: null
. : ' EncodingDefinition
. : ' | Identifier name: "BLTU" type: null
. : ' | Identifier name: "opcode" type: null
. : ' | BinaryLiteral literal: 0b110'0011 (99) type: null
. : ' | Identifier name: "funct3" type: null
. : ' | BinaryLiteral literal: 0b110 (6) type: null
. : ' AssemblyDefinition
. : ' | GroupedExpr type: null
. : ' | . Identifier name: "mnemonic" type: null
. : ' | . StringLiteral literal: " " (" ") type: null
. : ' | . CallIndexExpr type: null
. : ' | . : Identifier name: "register" type: null
. : ' | . : ArgsIndices
. : ' | . : ' Identifier name: "rs1" type: null
. : ' | . StringLiteral literal: "," (",") type: null
. : ' | . CallIndexExpr type: null
. : ' | . : Identifier name: "register" type: null
. : ' | . : ArgsIndices
. : ' | . : ' Identifier name: "rs2" type: null
. : ' | . StringLiteral literal: "," (",") type: null
. : ' | . CallIndexExpr type: null
. : ' | . : Identifier name: "decimal" type: null
. : ' | . : ArgsIndices
. : ' | . : ' Identifier name: "immS" type: null
. : ' InstructionDefinition name: "JAL"
. : ' | Identifier name: "Jtype" type: null
. : ' | LetStatement
. : ' | . Identifier name: "retaddr" type: null
. : ' | . CallIndexExpr type: null
. : ' | . : Identifier name: "PC" type: null
. : ' | . : SubCall
. : ' | . : ' Identifier name: "next" type: null
. : ' | . BlockStatement
. : ' | . : AssignmentStatement
. : ' | . : ' Identifier name: "PC" type: null
. : ' | . : ' BinaryExpr operator: & type: null
. : ' | . : ' | GroupedExpr type: null
. : ' | . : ' | . BinaryExpr operator: + type: null
. : ' | . : ' | . : Identifier name: "PC" type: null
. : ' | . : ' | . : Identifier name: "immS" type: null
. : ' | . : ' | GroupedExpr type: null
. : ' | . : ' | . UnaryExpr operator: UnOp - type: null
. : ' | . : ' | . : GroupedExpr type: null
. : ' | . : ' | . : ' CastExpr type: null
. : ' | . : ' | . : ' | IntegerLiteral literal: 2 (2) type: null
. : ' | . : ' | . : ' | TypeLiteral type: null
. : ' | . : ' | . : ' | . Identifier name: "SIntR" type: null
. : ' | . : AssignmentStatement
. : ' | . : ' CallIndexExpr type: null
. : ' | . : ' | Identifier name: "X" type: null
. : ' | . : ' | ArgsIndices
. : ' | . : ' | . Identifier name: "rd" type: null
. : ' | . : ' Identifier name: "retaddr" type: null
. : ' EncodingDefinition
. : ' | Identifier name: "JAL" type: null
. : ' | Identifier name: "opcode" type: null
. : ' | BinaryLiteral literal: 0b110'1111 (111) type: null
. : ' AssemblyDefinition
. : ' | GroupedExpr type: null
. : ' | . Identifier name: "mnemonic" type: null
. : ' | . StringLiteral literal: " " (" ") type: null
. : ' | . CallIndexExpr type: null
. : ' | . : Identifier name: "register" type: null
. : ' | . : ArgsIndices
. : ' | . : ' Identifier name: "rd" type: null
. : ' | . StringLiteral literal: "," (",") type: null
. : ' | . CallIndexExpr type: null
. : ' | . : Identifier name: "decimal" type: null
. : ' | . : ArgsIndices
. : ' | . : ' Identifier name: "immS" type: null
. : ' | . StringLiteral literal: "" ("") type: null
. : ' InstructionDefinition name: "JALR"
. : ' | Identifier name: "Itype" type: null
. : ' | LetStatement
. : ' | . Identifier name: "retaddr" type: null
. : ' | . CallIndexExpr type: null
. : ' | . : Identifier name: "PC" type: null
. : ' | . : SubCall
. : ' | . : ' Identifier name: "next" type: null
. : ' | . BlockStatement
. : ' | . : AssignmentStatement
. : ' | . : ' Identifier name: "PC" type: null
. : ' | . : ' BinaryExpr operator: & type: null
. : ' | . : ' | GroupedExpr type: null
. : ' | . : ' | . BinaryExpr operator: + type: null
. : ' | . : ' | . : CallIndexExpr type: null
. : ' | . : ' | . : ' Identifier name: "X" type: null
. : ' | . : ' | . : ' ArgsIndices
. : ' | . : ' | . : ' | Identifier name: "rs1" type: null
. : ' | . : ' | . : Identifier name: "immS" type: null
. : ' | . : ' | GroupedExpr type: null
. : ' | . : ' | . UnaryExpr operator: UnOp - type: null
. : ' | . : ' | . : GroupedExpr type: null
. : ' | . : ' | . : ' CastExpr type: null
. : ' | . : ' | . : ' | IntegerLiteral literal: 2 (2) type: null
. : ' | . : ' | . : ' | TypeLiteral type: null
. : ' | . : ' | . : ' | . Identifier name: "SIntR" type: null
. : ' | . : AssignmentStatement
. : ' | . : ' CallIndexExpr type: null
. : ' | . : ' | Identifier name: "X" type: null
. : ' | . : ' | ArgsIndices
. : ' | . : ' | . Identifier name: "rd" type: null
. : ' | . : ' Identifier name: "retaddr" type: null
. : ' EncodingDefinition
. : ' | Identifier name: "JALR" type: null
. : ' | Identifier name: "opcode" type: null
. : ' | BinaryLiteral literal: 0b110'0111 (103) type: null
. : ' | Identifier name: "funct3" type: null
. : ' | BinaryLiteral literal: 0b000 (0) type: null
. : ' AssemblyDefinition
. : ' | GroupedExpr type: null
. : ' | . Identifier name: "mnemonic" type: null
. : ' | . StringLiteral literal: " " (" ") type: null
. : ' | . CallIndexExpr type: null
. : ' | . : Identifier name: "register" type: null
. : ' | . : ArgsIndices
. : ' | . : ' Identifier name: "rd" type: null
. : ' | . StringLiteral literal: "," (",") type: null
. : ' | . CallIndexExpr type: null
. : ' | . : Identifier name: "decimal" type: null
. : ' | . : ArgsIndices
. : ' | . : ' Identifier name: "immS" type: null
. : ' | . GroupedExpr type: null
. : ' | . : StringLiteral literal: "(" ("(") type: null
. : ' | . : CallIndexExpr type: null
. : ' | . : ' Identifier name: "register" type: null
. : ' | . : ' ArgsIndices
. : ' | . : ' | Identifier name: "rs1" type: null
. : ' | . : StringLiteral literal: ")" (")") type: null
. : ' InstructionDefinition name: "ECALL"
. : ' | Identifier name: "Itype" type: null
. : ' | BlockStatement
. : ' EncodingDefinition
. : ' | Identifier name: "ECALL" type: null
. : ' | Identifier name: "opcode" type: null
. : ' | BinaryLiteral literal: 0b111'0011 (115) type: null
. : ' | Identifier name: "funct3" type: null
. : ' | BinaryLiteral literal: 0b000 (0) type: null
. : ' | Identifier name: "rd" type: null
. : ' | BinaryLiteral literal: 0b0'0000 (0) type: null
. : ' | Identifier name: "rs1" type: null
. : ' | BinaryLiteral literal: 0b0'0000 (0) type: null
. : ' | Identifier name: "imm" type: null
. : ' | IntegerLiteral literal: 0 (0) type: null
. : ' AssemblyDefinition
. : ' | GroupedExpr type: null
. : ' | . Identifier name: "mnemonic" type: null
. : ' InstructionDefinition name: "EBREAK"
. : ' | Identifier name: "Itype" type: null
. : ' | BlockStatement
. : ' EncodingDefinition
. : ' | Identifier name: "EBREAK" type: null
. : ' | Identifier name: "opcode" type: null
. : ' | BinaryLiteral literal: 0b111'0011 (115) type: null
. : ' | Identifier name: "funct3" type: null
. : ' | BinaryLiteral literal: 0b000 (0) type: null
. : ' | Identifier name: "rd" type: null
. : ' | BinaryLiteral literal: 0b0'0000 (0) type: null
. : ' | Identifier name: "rs1" type: null
. : ' | BinaryLiteral literal: 0b0'0000 (0) type: null
. : ' | Identifier name: "imm" type: null
. : ' | IntegerLiteral literal: 1 (1) type: null
. : ' AssemblyDefinition
. : ' | GroupedExpr type: null
. : ' | . Identifier name: "mnemonic" type: null
. : ' FormatDefinition name: "Ftype"
. : ' | TypeLiteral type: null
. : ' | . Identifier name: "Inst" type: null
. : ' | TypedFormatField name: "funct2"
. : ' | . TypeLiteral type: null
. : ' | . : Identifier name: "Bits" type: null
. : ' | . : IntegerLiteral literal: 2 (2) type: null
. : ' | TypedFormatField name: "zero"
. : ' | . TypeLiteral type: null
. : ' | . : Identifier name: "Bits4" type: null
. : ' | TypedFormatField name: "sft"
. : ' | . TypeLiteral type: null
. : ' | . : Identifier name: "Bits6" type: null
. : ' | TypedFormatField name: "rs1"
. : ' | . TypeLiteral type: null
. : ' | . : Identifier name: "Index" type: null
. : ' | TypedFormatField name: "funct3"
. : ' | . TypeLiteral type: null
. : ' | . : Identifier name: "Bits3" type: null
. : ' | TypedFormatField name: "rd"
. : ' | . TypeLiteral type: null
. : ' | . : Identifier name: "Index" type: null
. : ' | TypedFormatField name: "opcode"
. : ' | . TypeLiteral type: null
. : ' | . : Identifier name: "Bits7" type: null
. : ' | DerivedFormatField name: "shamt"
. : ' | . CastExpr type: null
. : ' | . : Identifier name: "sft" type: null
. : ' | . : TypeLiteral type: null
. : ' | . : ' Identifier name: "UInt" type: null
. : ' InstructionDefinition name: "LWU"
. : ' | Identifier name: "Itype" type: null
. : ' | LetStatement
. : ' | . Identifier name: "addr" type: null
. : ' | . BinaryExpr operator: + type: null
. : ' | . : CallIndexExpr type: null
. : ' | . : ' Identifier name: "X" type: null
. : ' | . : ' ArgsIndices
. : ' | . : ' | Identifier name: "rs1" type: null
. : ' | . : Identifier name: "immS" type: null
. : ' | . AssignmentStatement
. : ' | . : CallIndexExpr type: null
. : ' | . : ' Identifier name: "X" type: null
. : ' | . : ' ArgsIndices
. : ' | . : ' | Identifier name: "rd" type: null
. : ' | . : CastExpr type: null
. : ' | . : ' CallIndexExpr type: null
. : ' | . : ' | SymbolExpr type: null
. : ' | . : ' | . Identifier name: "MEM" type: null
. : ' | . : ' | . IntegerLiteral literal: 4 (4) type: null
. : ' | . : ' | ArgsIndices
. : ' | . : ' | . Identifier name: "addr" type: null
. : ' | . : ' TypeLiteral type: null
. : ' | . : ' | Identifier name: "UIntR" type: null
. : ' EncodingDefinition
. : ' | Identifier name: "LWU" type: null
. : ' | Identifier name: "opcode" type: null
. : ' | BinaryLiteral literal: 0b000'0011 (3) type: null
. : ' | Identifier name: "funct3" type: null
. : ' | BinaryLiteral literal: 0b110 (6) type: null
. : ' AssemblyDefinition
. : ' | GroupedExpr type: null
. : ' | . Identifier name: "mnemonic" type: null
. : ' | . StringLiteral literal: " " (" ") type: null
. : ' | . CallIndexExpr type: null
. : ' | . : Identifier name: "register" type: null
. : ' | . : ArgsIndices
. : ' | . : ' Identifier name: "rd" type: null
. : ' | . StringLiteral literal: "," (",") type: null
. : ' | . CallIndexExpr type: null
. : ' | . : Identifier name: "decimal" type: null
. : ' | . : ArgsIndices
. : ' | . : ' Identifier name: "imm" type: null
. : ' | . StringLiteral literal: "(" ("(") type: null
. : ' | . CallIndexExpr type: null
. : ' | . : Identifier name: "register" type: null
. : ' | . : ArgsIndices
. : ' | . : ' Identifier name: "rs1" type: null
. : ' | . StringLiteral literal: ")" (")") type: null
. : ' InstructionDefinition name: "LD"
. : ' | Identifier name: "Itype" type: null
. : ' | LetStatement
. : ' | . Identifier name: "addr" type: null
. : ' | . BinaryExpr operator: + type: null
. : ' | . : CallIndexExpr type: null
. : ' | . : ' Identifier name: "X" type: null
. : ' | . : ' ArgsIndices
. : ' | . : ' | Identifier name: "rs1" type: null
. : ' | . : Identifier name: "immS" type: null
. : ' | . AssignmentStatement
. : ' | . : CallIndexExpr type: null
. : ' | . : ' Identifier name: "X" type: null
. : ' | . : ' ArgsIndices
. : ' | . : ' | Identifier name: "rd" type: null
. : ' | . : CastExpr type: null
. : ' | . : ' CallIndexExpr type: null
. : ' | . : ' | SymbolExpr type: null
. : ' | . : ' | . Identifier name: "MEM" type: null
. : ' | . : ' | . IntegerLiteral literal: 8 (8) type: null
. : ' | . : ' | ArgsIndices
. : ' | . : ' | . Identifier name: "addr" type: null
. : ' | . : ' TypeLiteral type: null
. : ' | . : ' | Identifier name: "Dble" type: null
. : ' EncodingDefinition
. : ' | Identifier name: "LD" type: null
. : ' | Identifier name: "opcode" type: null
. : ' | BinaryLiteral literal: 0b000'0011 (3) type: null
. : ' | Identifier name: "funct3" type: null
. : ' | BinaryLiteral literal: 0b011 (3) type: null
. : ' AssemblyDefinition
. : ' | GroupedExpr type: null
. : ' | . Identifier name: "mnemonic" type: null
. : ' | . StringLiteral literal: " " (" ") type: null
. : ' | . CallIndexExpr type: null
. : ' | . : Identifier name: "register" type: null
. : ' | . : ArgsIndices
. : ' | . : ' Identifier name: "rd" type: null
. : ' | . StringLiteral literal: "," (",") type: null
. : ' | . CallIndexExpr type: null
. : ' | . : Identifier name: "decimal" type: null
. : ' | . : ArgsIndices
. : ' | . : ' Identifier name: "imm" type: null
. : ' | . StringLiteral literal: "(" ("(") type: null
. : ' | . CallIndexExpr type: null
. : ' | . : Identifier name: "register" type: null
. : ' | . : ArgsIndices
. : ' | . : ' Identifier name: "rs1" type: null
. : ' | . StringLiteral literal: ")" (")") type: null
. : ' InstructionDefinition name: "SD"
. : ' | Identifier name: "Stype" type: null
. : ' | LetStatement
. : ' | . Identifier name: "addr" type: null
. : ' | . BinaryExpr operator: + type: null
. : ' | . : CallIndexExpr type: null
. : ' | . : ' Identifier name: "X" type: null
. : ' | . : ' ArgsIndices
. : ' | . : ' | Identifier name: "rs1" type: null
. : ' | . : Identifier name: "immS" type: null
. : ' | . AssignmentStatement
. : ' | . : CallIndexExpr type: null
. : ' | . : ' SymbolExpr type: null
. : ' | . : ' | Identifier name: "MEM" type: null
. : ' | . : ' | IntegerLiteral literal: 8 (8) type: null
. : ' | . : ' ArgsIndices
. : ' | . : ' | Identifier name: "addr" type: null
. : ' | . : CastExpr type: null
. : ' | . : ' CallIndexExpr type: null
. : ' | . : ' | Identifier name: "X" type: null
. : ' | . : ' | ArgsIndices
. : ' | . : ' | . Identifier name: "rs2" type: null
. : ' | . : ' TypeLiteral type: null
. : ' | . : ' | Identifier name: "Dble" type: null
. : ' EncodingDefinition
. : ' | Identifier name: "SD" type: null
. : ' | Identifier name: "opcode" type: null
. : ' | BinaryLiteral literal: 0b010'0011 (35) type: null
. : ' | Identifier name: "funct3" type: null
. : ' | BinaryLiteral literal: 0b011 (3) type: null
. : ' AssemblyDefinition
. : ' | GroupedExpr type: null
. : ' | . Identifier name: "mnemonic" type: null
. : ' | . StringLiteral literal: " " (" ") type: null
. : ' | . CallIndexExpr type: null
. : ' | . : Identifier name: "register" type: null
. : ' | . : ArgsIndices
. : ' | . : ' Identifier name: "rs2" type: null
. : ' | . StringLiteral literal: "," (",") type: null
. : ' | . CallIndexExpr type: null
. : ' | . : Identifier name: "decimal" type: null
. : ' | . : ArgsIndices
. : ' | . : ' Identifier name: "imm" type: null
. : ' | . StringLiteral literal: "(" ("(") type: null
. : ' | . CallIndexExpr type: null
. : ' | . : Identifier name: "register" type: null
. : ' | . : ArgsIndices
. : ' | . : ' Identifier name: "rs1" type: null
. : ' | . StringLiteral literal: ")" (")") type: null
. : ' InstructionDefinition name: "ADDIW"
. : ' | Identifier name: "Itype" type: null
. : ' | AssignmentStatement
. : ' | . CallIndexExpr type: null
. : ' | . : Identifier name: "X" type: null
. : ' | . : ArgsIndices
. : ' | . : ' Identifier name: "rd" type: null
. : ' | . CastExpr type: null
. : ' | . : GroupedExpr type: null
. : ' | . : ' CastExpr type: null
. : ' | . : ' | GroupedExpr type: null
. : ' | . : ' | . BinaryExpr operator: + type: null
. : ' | . : ' | . : GroupedExpr type: null
. : ' | . : ' | . : ' CastExpr type: null
. : ' | . : ' | . : ' | CallIndexExpr type: null
. : ' | . : ' | . : ' | . Identifier name: "X" type: null
. : ' | . : ' | . : ' | . ArgsIndices
. : ' | . : ' | . : ' | . : Identifier name: "rs1" type: null
. : ' | . : ' | . : ' | TypeLiteral type: null
. : ' | . : ' | . : ' | . Identifier name: "SIntW" type: null
. : ' | . : ' | . : GroupedExpr type: null
. : ' | . : ' | . : ' CastExpr type: null
. : ' | . : ' | . : ' | Identifier name: "immS" type: null
. : ' | . : ' | . : ' | TypeLiteral type: null
. : ' | . : ' | . : ' | . Identifier name: "SIntW" type: null
. : ' | . : ' | TypeLiteral type: null
. : ' | . : ' | . Identifier name: "SInt" type: null
. : ' | . : TypeLiteral type: null
. : ' | . : ' Identifier name: "SIntR" type: null
. : ' EncodingDefinition
. : ' | Identifier name: "ADDIW" type: null
. : ' | Identifier name: "opcode" type: null
. : ' | BinaryLiteral literal: 0b001'1011 (27) type: null
. : ' | Identifier name: "funct3" type: null
. : ' | BinaryLiteral literal: 0b000 (0) type: null
. : ' AssemblyDefinition
. : ' | GroupedExpr type: null
. : ' | . Identifier name: "mnemonic" type: null
. : ' | . StringLiteral literal: " " (" ") type: null
. : ' | . CallIndexExpr type: null
. : ' | . : Identifier name: "register" type: null
. : ' | . : ArgsIndices
. : ' | . : ' Identifier name: "rd" type: null
. : ' | . StringLiteral literal: "," (",") type: null
. : ' | . CallIndexExpr type: null
. : ' | . : Identifier name: "register" type: null
. : ' | . : ArgsIndices
. : ' | . : ' Identifier name: "rs1" type: null
. : ' | . StringLiteral literal: "," (",") type: null
. : ' | . CallIndexExpr type: null
. : ' | . : Identifier name: "decimal" type: null
. : ' | . : ArgsIndices
. : ' | . : ' Identifier name: "imm" type: null
. : ' InstructionDefinition name: "SLLIW"
. : ' | Identifier name: "Rtype" type: null
. : ' | AssignmentStatement
. : ' | . CallIndexExpr type: null
. : ' | . : Identifier name: "X" type: null
. : ' | . : ArgsIndices
. : ' | . : ' Identifier name: "rd" type: null
. : ' | . CastExpr type: null
. : ' | . : GroupedExpr type: null
. : ' | . : ' CastExpr type: null
. : ' | . : ' | GroupedExpr type: null
. : ' | . : ' | . BinaryExpr operator: << type: null
. : ' | . : ' | . : GroupedExpr type: null
. : ' | . : ' | . : ' CastExpr type: null
. : ' | . : ' | . : ' | CallIndexExpr type: null
. : ' | . : ' | . : ' | . Identifier name: "X" type: null
. : ' | . : ' | . : ' | . ArgsIndices
. : ' | . : ' | . : ' | . : Identifier name: "rs1" type: null
. : ' | . : ' | . : ' | TypeLiteral type: null
. : ' | . : ' | . : ' | . Identifier name: "UIntW" type: null
. : ' | . : ' | . : Identifier name: "shamt" type: null
. : ' | . : ' | TypeLiteral type: null
. : ' | . : ' | . Identifier name: "SInt" type: null
. : ' | . : TypeLiteral type: null
. : ' | . : ' Identifier name: "SIntR" type: null
. : ' EncodingDefinition
. : ' | Identifier name: "SLLIW" type: null
. : ' | Identifier name: "opcode" type: null
. : ' | BinaryLiteral literal: 0b001'1011 (27) type: null
. : ' | Identifier name: "funct3" type: null
. : ' | BinaryLiteral literal: 0b001 (1) type: null
. : ' | Identifier name: "funct7" type: null
. : ' | BinaryLiteral literal: 0b000'0000 (0) type: null
. : ' AssemblyDefinition
. : ' | GroupedExpr type: null
. : ' | . Identifier name: "mnemonic" type: null
. : ' | . StringLiteral literal: " " (" ") type: null
. : ' | . CallIndexExpr type: null
. : ' | . : Identifier name: "register" type: null
. : ' | . : ArgsIndices
. : ' | . : ' Identifier name: "rd" type: null
. : ' | . StringLiteral literal: "," (",") type: null
. : ' | . CallIndexExpr type: null
. : ' | . : Identifier name: "register" type: null
. : ' | . : ArgsIndices
. : ' | . : ' Identifier name: "rs1" type: null
. : ' | . StringLiteral literal: "," (",") type: null
. : ' | . CallIndexExpr type: null
. : ' | . : Identifier name: "decimal" type: null
. : ' | . : ArgsIndices
. : ' | . : ' Identifier name: "shamt" type: null
. : ' InstructionDefinition name: "SRLIW"
. : ' | Identifier name: "Rtype" type: null
. : ' | AssignmentStatement
. : ' | . CallIndexExpr type: null
. : ' | . : Identifier name: "X" type: null
. : ' | . : ArgsIndices
. : ' | . : ' Identifier name: "rd" type: null
. : ' | . CastExpr type: null
. : ' | . : GroupedExpr type: null
. : ' | . : ' CastExpr type: null
. : ' | . : ' | GroupedExpr type: null
. : ' | . : ' | . BinaryExpr operator: >> type: null
. : ' | . : ' | . : GroupedExpr type: null
. : ' | . : ' | . : ' CastExpr type: null
. : ' | . : ' | . : ' | CallIndexExpr type: null
. : ' | . : ' | . : ' | . Identifier name: "X" type: null
. : ' | . : ' | . : ' | . ArgsIndices
. : ' | . : ' | . : ' | . : Identifier name: "rs1" type: null
. : ' | . : ' | . : ' | TypeLiteral type: null
. : ' | . : ' | . : ' | . Identifier name: "UIntW" type: null
. : ' | . : ' | . : Identifier name: "shamt" type: null
. : ' | . : ' | TypeLiteral type: null
. : ' | . : ' | . Identifier name: "SInt" type: null
. : ' | . : TypeLiteral type: null
. : ' | . : ' Identifier name: "SIntR" type: null
. : ' EncodingDefinition
. : ' | Identifier name: "SRLIW" type: null
. : ' | Identifier name: "opcode" type: null
. : ' | BinaryLiteral literal: 0b001'1011 (27) type: null
. : ' | Identifier name: "funct3" type: null
. : ' | BinaryLiteral literal: 0b101 (5) type: null
. : ' | Identifier name: "funct7" type: null
. : ' | BinaryLiteral literal: 0b000'0000 (0) type: null
. : ' AssemblyDefinition
. : ' | GroupedExpr type: null
. : ' | . Identifier name: "mnemonic" type: null
. : ' | . StringLiteral literal: " " (" ") type: null
. : ' | . CallIndexExpr type: null
. : ' | . : Identifier name: "register" type: null
. : ' | . : ArgsIndices
. : ' | . : ' Identifier name: "rd" type: null
. : ' | . StringLiteral literal: "," (",") type: null
. : ' | . CallIndexExpr type: null
. : ' | . : Identifier name: "register" type: null
. : ' | . : ArgsIndices
. : ' | . : ' Identifier name: "rs1" type: null
. : ' | . StringLiteral literal: "," (",") type: null
. : ' | . CallIndexExpr type: null
. : ' | . : Identifier name: "decimal" type: null
. : ' | . : ArgsIndices
. : ' | . : ' Identifier name: "shamt" type: null
. : ' InstructionDefinition name: "SRAIW"
. : ' | Identifier name: "Rtype" type: null
. : ' | AssignmentStatement
. : ' | . CallIndexExpr type: null
. : ' | . : Identifier name: "X" type: null
. : ' | . : ArgsIndices
. : ' | . : ' Identifier name: "rd" type: null
. : ' | . CastExpr type: null
. : ' | . : GroupedExpr type: null
. : ' | . : ' CastExpr type: null
. : ' | . : ' | GroupedExpr type: null
. : ' | . : ' | . BinaryExpr operator: >> type: null
. : ' | . : ' | . : GroupedExpr type: null
. : ' | . : ' | . : ' CastExpr type: null
. : ' | . : ' | . : ' | CallIndexExpr type: null
. : ' | . : ' | . : ' | . Identifier name: "X" type: null
. : ' | . : ' | . : ' | . ArgsIndices
. : ' | . : ' | . : ' | . : Identifier name: "rs1" type: null
. : ' | . : ' | . : ' | TypeLiteral type: null
. : ' | . : ' | . : ' | . Identifier name: "SIntW" type: null
. : ' | . : ' | . : Identifier name: "shamt" type: null
. : ' | . : ' | TypeLiteral type: null
. : ' | . : ' | . Identifier name: "SInt" type: null
. : ' | . : TypeLiteral type: null
. : ' | . : ' Identifier name: "SIntR" type: null
. : ' EncodingDefinition
. : ' | Identifier name: "SRAIW" type: null
. : ' | Identifier name: "opcode" type: null
. : ' | BinaryLiteral literal: 0b001'1011 (27) type: null
. : ' | Identifier name: "funct3" type: null
. : ' | BinaryLiteral literal: 0b101 (5) type: null
. : ' | Identifier name: "funct7" type: null
. : ' | BinaryLiteral literal: 0b010'0000 (32) type: null
. : ' AssemblyDefinition
. : ' | GroupedExpr type: null
. : ' | . Identifier name: "mnemonic" type: null
. : ' | . StringLiteral literal: " " (" ") type: null
. : ' | . CallIndexExpr type: null
. : ' | . : Identifier name: "register" type: null
. : ' | . : ArgsIndices
. : ' | . : ' Identifier name: "rd" type: null
. : ' | . StringLiteral literal: "," (",") type: null
. : ' | . CallIndexExpr type: null
. : ' | . : Identifier name: "register" type: null
. : ' | . : ArgsIndices
. : ' | . : ' Identifier name: "rs1" type: null
. : ' | . StringLiteral literal: "," (",") type: null
. : ' | . CallIndexExpr type: null
. : ' | . : Identifier name: "decimal" type: null
. : ' | . : ArgsIndices
. : ' | . : ' Identifier name: "shamt" type: null
. : ' InstructionDefinition name: "ADDW"
. : ' | Identifier name: "Rtype" type: null
. : ' | AssignmentStatement
. : ' | . CallIndexExpr type: null
. : ' | . : Identifier name: "X" type: null
. : ' | . : ArgsIndices
. : ' | . : ' Identifier name: "rd" type: null
. : ' | . CastExpr type: null
. : ' | . : GroupedExpr type: null
. : ' | . : ' CastExpr type: null
. : ' | . : ' | GroupedExpr type: null
. : ' | . : ' | . BinaryExpr operator: + type: null
. : ' | . : ' | . : GroupedExpr type: null
. : ' | . : ' | . : ' CastExpr type: null
. : ' | . : ' | . : ' | CallIndexExpr type: null
. : ' | . : ' | . : ' | . Identifier name: "X" type: null
. : ' | . : ' | . : ' | . ArgsIndices
. : ' | . : ' | . : ' | . : Identifier name: "rs1" type: null
. : ' | . : ' | . : ' | TypeLiteral type: null
. : ' | . : ' | . : ' | . Identifier name: "Word" type: null
. : ' | . : ' | . : GroupedExpr type: null
. : ' | . : ' | . : ' CastExpr type: null
. : ' | . : ' | . : ' | CallIndexExpr type: null
. : ' | . : ' | . : ' | . Identifier name: "X" type: null
. : ' | . : ' | . : ' | . ArgsIndices
. : ' | . : ' | . : ' | . : Identifier name: "rs2" type: null
. : ' | . : ' | . : ' | TypeLiteral type: null
. : ' | . : ' | . : ' | . Identifier name: "Word" type: null
. : ' | . : ' | TypeLiteral type: null
. : ' | . : ' | . Identifier name: "SInt" type: null
. : ' | . : TypeLiteral type: null
. : ' | . : ' Identifier name: "SIntR" type: null
. : ' EncodingDefinition
. : ' | Identifier name: "ADDW" type: null
. : ' | Identifier name: "opcode" type: null
. : ' | BinaryLiteral literal: 0b011'1011 (59) type: null
. : ' | Identifier name: "funct3" type: null
. : ' | BinaryLiteral literal: 0b000 (0) type: null
. : ' | Identifier name: "funct7" type: null
. : ' | BinaryLiteral literal: 0b000'0000 (0) type: null
. : ' AssemblyDefinition
. : ' | GroupedExpr type: null
. : ' | . Identifier name: "mnemonic" type: null
. : ' | . StringLiteral literal: " " (" ") type: null
. : ' | . CallIndexExpr type: null
. : ' | . : Identifier name: "register" type: null
. : ' | . : ArgsIndices
. : ' | . : ' Identifier name: "rd" type: null
. : ' | . StringLiteral literal: "," (",") type: null
. : ' | . CallIndexExpr type: null
. : ' | . : Identifier name: "register" type: null
. : ' | . : ArgsIndices
. : ' | . : ' Identifier name: "rs1" type: null
. : ' | . StringLiteral literal: "," (",") type: null
. : ' | . CallIndexExpr type: null
. : ' | . : Identifier name: "register" type: null
. : ' | . : ArgsIndices
. : ' | . : ' Identifier name: "rs2" type: null
. : ' InstructionDefinition name: "SUBW"
. : ' | Identifier name: "Rtype" type: null
. : ' | AssignmentStatement
. : ' | . CallIndexExpr type: null
. : ' | . : Identifier name: "X" type: null
. : ' | . : ArgsIndices
. : ' | . : ' Identifier name: "rd" type: null
. : ' | . CastExpr type: null
. : ' | . : GroupedExpr type: null
. : ' | . : ' CastExpr type: null
. : ' | . : ' | GroupedExpr type: null
. : ' | . : ' | . BinaryExpr operator: - type: null
. : ' | . : ' | . : GroupedExpr type: null
. : ' | . : ' | . : ' CastExpr type: null
. : ' | . : ' | . : ' | CallIndexExpr type: null
. : ' | . : ' | . : ' | . Identifier name: "X" type: null
. : ' | . : ' | . : ' | . ArgsIndices
. : ' | . : ' | . : ' | . : Identifier name: "rs1" type: null
. : ' | . : ' | . : ' | TypeLiteral type: null
. : ' | . : ' | . : ' | . Identifier name: "Word" type: null
. : ' | . : ' | . : GroupedExpr type: null
. : ' | . : ' | . : ' CastExpr type: null
. : ' | . : ' | . : ' | CallIndexExpr type: null
. : ' | . : ' | . : ' | . Identifier name: "X" type: null
. : ' | . : ' | . : ' | . ArgsIndices
. : ' | . : ' | . : ' | . : Identifier name: "rs2" type: null
. : ' | . : ' | . : ' | TypeLiteral type: null
. : ' | . : ' | . : ' | . Identifier name: "Word" type: null
. : ' | . : ' | TypeLiteral type: null
. : ' | . : ' | . Identifier name: "SInt" type: null
. : ' | . : TypeLiteral type: null
. : ' | . : ' Identifier name: "SIntR" type: null
. : ' EncodingDefinition
. : ' | Identifier name: "SUBW" type: null
. : ' | Identifier name: "opcode" type: null
. : ' | BinaryLiteral literal: 0b011'1011 (59) type: null
. : ' | Identifier name: "funct3" type: null
. : ' | BinaryLiteral literal: 0b000 (0) type: null
. : ' | Identifier name: "funct7" type: null
. : ' | BinaryLiteral literal: 0b010'0000 (32) type: null
. : ' AssemblyDefinition
. : ' | GroupedExpr type: null
. : ' | . Identifier name: "mnemonic" type: null
. : ' | . StringLiteral literal: " " (" ") type: null
. : ' | . CallIndexExpr type: null
. : ' | . : Identifier name: "register" type: null
. : ' | . : ArgsIndices
. : ' | . : ' Identifier name: "rd" type: null
. : ' | . StringLiteral literal: "," (",") type: null
. : ' | . CallIndexExpr type: null
. : ' | . : Identifier name: "register" type: null
. : ' | . : ArgsIndices
. : ' | . : ' Identifier name: "rs1" type: null
. : ' | . StringLiteral literal: "," (",") type: null
. : ' | . CallIndexExpr type: null
. : ' | . : Identifier name: "register" type: null
. : ' | . : ArgsIndices
. : ' | . : ' Identifier name: "rs2" type: null
. : ' InstructionDefinition name: "SLLW"
. : ' | Identifier name: "Rtype" type: null
. : ' | AssignmentStatement
. : ' | . CallIndexExpr type: null
. : ' | . : Identifier name: "X" type: null
. : ' | . : ArgsIndices
. : ' | . : ' Identifier name: "rd" type: null
. : ' | . CastExpr type: null
. : ' | . : GroupedExpr type: null
. : ' | . : ' CastExpr type: null
. : ' | . : ' | GroupedExpr type: null
. : ' | . : ' | . BinaryExpr operator: << type: null
. : ' | . : ' | . : GroupedExpr type: null
. : ' | . : ' | . : ' CastExpr type: null
. : ' | . : ' | . : ' | CallIndexExpr type: null
. : ' | . : ' | . : ' | . Identifier name: "X" type: null
. : ' | . : ' | . : ' | . ArgsIndices
. : ' | . : ' | . : ' | . : Identifier name: "rs1" type: null
. : ' | . : ' | . : ' | TypeLiteral type: null
. : ' | . : ' | . : ' | . Identifier name: "UIntW" type: null
. : ' | . : ' | . : GroupedExpr type: null
. : ' | . : ' | . : ' CastExpr type: null
. : ' | . : ' | . : ' | CallIndexExpr type: null
. : ' | . : ' | . : ' | . Identifier name: "X" type: null
. : ' | . : ' | . : ' | . ArgsIndices
. : ' | . : ' | . : ' | . : Identifier name: "rs2" type: null
. : ' | . : ' | . : ' | TypeLiteral type: null
. : ' | . : ' | . : ' | . Identifier name: "UInt5" type: null
. : ' | . : ' | TypeLiteral type: null
. : ' | . : ' | . Identifier name: "SInt" type: null
. : ' | . : TypeLiteral type: null
. : ' | . : ' Identifier name: "SIntR" type: null
. : ' EncodingDefinition
. : ' | Identifier name: "SLLW" type: null
. : ' | Identifier name: "opcode" type: null
. : ' | BinaryLiteral literal: 0b011'1011 (59) type: null
. : ' | Identifier name: "funct3" type: null
. : ' | BinaryLiteral literal: 0b001 (1) type: null
. : ' | Identifier name: "funct7" type: null
. : ' | BinaryLiteral literal: 0b000'0000 (0) type: null
. : ' AssemblyDefinition
. : ' | GroupedExpr type: null
. : ' | . Identifier name: "mnemonic" type: null
. : ' | . StringLiteral literal: " " (" ") type: null
. : ' | . CallIndexExpr type: null
. : ' | . : Identifier name: "register" type: null
. : ' | . : ArgsIndices
. : ' | . : ' Identifier name: "rd" type: null
. : ' | . StringLiteral literal: "," (",") type: null
. : ' | . CallIndexExpr type: null
. : ' | . : Identifier name: "register" type: null
. : ' | . : ArgsIndices
. : ' | . : ' Identifier name: "rs1" type: null
. : ' | . StringLiteral literal: "," (",") type: null
. : ' | . CallIndexExpr type: null
. : ' | . : Identifier name: "register" type: null
. : ' | . : ArgsIndices
. : ' | . : ' Identifier name: "rs2" type: null
. : ' InstructionDefinition name: "SRLW"
. : ' | Identifier name: "Rtype" type: null
. : ' | AssignmentStatement
. : ' | . CallIndexExpr type: null
. : ' | . : Identifier name: "X" type: null
. : ' | . : ArgsIndices
. : ' | . : ' Identifier name: "rd" type: null
. : ' | . CastExpr type: null
. : ' | . : GroupedExpr type: null
. : ' | . : ' CastExpr type: null
. : ' | . : ' | GroupedExpr type: null
. : ' | . : ' | . BinaryExpr operator: >> type: null
. : ' | . : ' | . : GroupedExpr type: null
. : ' | . : ' | . : ' CastExpr type: null
. : ' | . : ' | . : ' | CallIndexExpr type: null
. : ' | . : ' | . : ' | . Identifier name: "X" type: null
. : ' | . : ' | . : ' | . ArgsIndices
. : ' | . : ' | . : ' | . : Identifier name: "rs1" type: null
. : ' | . : ' | . : ' | TypeLiteral type: null
. : ' | . : ' | . : ' | . Identifier name: "UIntW" type: null
. : ' | . : ' | . : GroupedExpr type: null
. : ' | . : ' | . : ' CastExpr type: null
. : ' | . : ' | . : ' | CallIndexExpr type: null
. : ' | . : ' | . : ' | . Identifier name: "X" type: null
. : ' | . : ' | . : ' | . ArgsIndices
. : ' | . : ' | . : ' | . : Identifier name: "rs2" type: null
. : ' | . : ' | . : ' | TypeLiteral type: null
. : ' | . : ' | . : ' | . Identifier name: "UInt5" type: null
. : ' | . : ' | TypeLiteral type: null
. : ' | . : ' | . Identifier name: "SInt" type: null
. : ' | . : TypeLiteral type: null
. : ' | . : ' Identifier name: "SIntR" type: null
. : ' EncodingDefinition
. : ' | Identifier name: "SRLW" type: null
. : ' | Identifier name: "opcode" type: null
. : ' | BinaryLiteral literal: 0b011'1011 (59) type: null
. : ' | Identifier name: "funct3" type: null
. : ' | BinaryLiteral literal: 0b101 (5) type: null
. : ' | Identifier name: "funct7" type: null
. : ' | BinaryLiteral literal: 0b000'0000 (0) type: null
. : ' AssemblyDefinition
. : ' | GroupedExpr type: null
. : ' | . Identifier name: "mnemonic" type: null
. : ' | . StringLiteral literal: " " (" ") type: null
. : ' | . CallIndexExpr type: null
. : ' | . : Identifier name: "register" type: null
. : ' | . : ArgsIndices
. : ' | . : ' Identifier name: "rd" type: null
. : ' | . StringLiteral literal: "," (",") type: null
. : ' | . CallIndexExpr type: null
. : ' | . : Identifier name: "register" type: null
. : ' | . : ArgsIndices
. : ' | . : ' Identifier name: "rs1" type: null
. : ' | . StringLiteral literal: "," (",") type: null
. : ' | . CallIndexExpr type: null
. : ' | . : Identifier name: "register" type: null
. : ' | . : ArgsIndices
. : ' | . : ' Identifier name: "rs2" type: null
. : ' InstructionDefinition name: "SRAW"
. : ' | Identifier name: "Rtype" type: null
. : ' | AssignmentStatement
. : ' | . CallIndexExpr type: null
. : ' | . : Identifier name: "X" type: null
. : ' | . : ArgsIndices
. : ' | . : ' Identifier name: "rd" type: null
. : ' | . CastExpr type: null
. : ' | . : GroupedExpr type: null
. : ' | . : ' CastExpr type: null
. : ' | . : ' | GroupedExpr type: null
. : ' | . : ' | . BinaryExpr operator: >> type: null
. : ' | . : ' | . : GroupedExpr type: null
. : ' | . : ' | . : ' CastExpr type: null
. : ' | . : ' | . : ' | CallIndexExpr type: null
. : ' | . : ' | . : ' | . Identifier name: "X" type: null
. : ' | . : ' | . : ' | . ArgsIndices
. : ' | . : ' | . : ' | . : Identifier name: "rs1" type: null
. : ' | . : ' | . : ' | TypeLiteral type: null
. : ' | . : ' | . : ' | . Identifier name: "SIntW" type: null
. : ' | . : ' | . : GroupedExpr type: null
. : ' | . : ' | . : ' CastExpr type: null
. : ' | . : ' | . : ' | CallIndexExpr type: null
. : ' | . : ' | . : ' | . Identifier name: "X" type: null
. : ' | . : ' | . : ' | . ArgsIndices
. : ' | . : ' | . : ' | . : Identifier name: "rs2" type: null
. : ' | . : ' | . : ' | TypeLiteral type: null
. : ' | . : ' | . : ' | . Identifier name: "UInt5" type: null
. : ' | . : ' | TypeLiteral type: null
. : ' | . : ' | . Identifier name: "SInt" type: null
. : ' | . : TypeLiteral type: null
. : ' | . : ' Identifier name: "SIntR" type: null
. : ' EncodingDefinition
. : ' | Identifier name: "SRAW" type: null
. : ' | Identifier name: "opcode" type: null
. : ' | BinaryLiteral literal: 0b011'1011 (59) type: null
. : ' | Identifier name: "funct3" type: null
. : ' | BinaryLiteral literal: 0b101 (5) type: null
. : ' | Identifier name: "funct7" type: null
. : ' | BinaryLiteral literal: 0b010'0000 (32) type: null
. : ' AssemblyDefinition
. : ' | GroupedExpr type: null
. : ' | . Identifier name: "mnemonic" type: null
. : ' | . StringLiteral literal: " " (" ") type: null
. : ' | . CallIndexExpr type: null
. : ' | . : Identifier name: "register" type: null
. : ' | . : ArgsIndices
. : ' | . : ' Identifier name: "rd" type: null
. : ' | . StringLiteral literal: "," (",") type: null
. : ' | . CallIndexExpr type: null
. : ' | . : Identifier name: "register" type: null
. : ' | . : ArgsIndices
. : ' | . : ' Identifier name: "rs1" type: null
. : ' | . StringLiteral literal: "," (",") type: null
. : ' | . CallIndexExpr type: null
. : ' | . : Identifier name: "register" type: null
. : ' | . : ArgsIndices
. : ' | . : ' Identifier name: "rs2" type: null
. : ' PseudoInstructionDefinition name: "LGA_64"
. : ' | Parameter name: "rd"
. : ' | . TypeLiteral type: null
. : ' | . : Identifier name: "Index" type: null
. : ' | Parameter name: "symbol"
. : ' | . TypeLiteral type: null
. : ' | . : Identifier name: "Bits" type: null
. : ' | . : IntegerLiteral literal: 32 (32) type: null
. : ' | InstructionCallStatement
. : ' | . Identifier name: "AUIPC" type: null
. : ' | . Identifier name: "rd" type: null
. : ' | . Identifier name: "rd" type: null
. : ' | . Identifier name: "imm" type: null
. : ' | . CallIndexExpr type: null
. : ' | . : Identifier name: "got_hi" type: null
. : ' | . : ArgsIndices
. : ' | . : ' Identifier name: "symbol" type: null
. : ' | InstructionCallStatement
. : ' | . Identifier name: "LD" type: null
. : ' | . Identifier name: "rd" type: null
. : ' | . Identifier name: "rd" type: null
. : ' | . Identifier name: "rs1" type: null
. : ' | . Identifier name: "rd" type: null
. : ' | . Identifier name: "imm" type: null
. : ' | . CallIndexExpr type: null
. : ' | . : Identifier name: "pcrel_lo" type: null
. : ' | . : ArgsIndices
. : ' | . : ' Identifier name: "symbol" type: null
. : ' AssemblyDefinition
. : ' | GroupedExpr type: null
. : ' | . StringLiteral literal: "LGA" ("LGA") type: null
. : ' | . StringLiteral literal: " " (" ") type: null
. : ' | . CallIndexExpr type: null
. : ' | . : Identifier name: "register" type: null
. : ' | . : ArgsIndices
. : ' | . : ' Identifier name: "rd" type: null
. : ' | . CallIndexExpr type: null
. : ' | . : Identifier name: "hex" type: null
. : ' | . : ArgsIndices
. : ' | . : ' Identifier name: "symbol" type: null
. : ' InstructionDefinition name: "SLLI"
. : ' | Identifier name: "Ftype" type: null
. : ' | AssignmentStatement
. : ' | . CallIndexExpr type: null
. : ' | . : Identifier name: "X" type: null
. : ' | . : ArgsIndices
. : ' | . : ' Identifier name: "rd" type: null
. : ' | . CastExpr type: null
. : ' | . : GroupedExpr type: null
. : ' | . : ' BinaryExpr operator: << type: null
. : ' | . : ' | GroupedExpr type: null
. : ' | . : ' | . CastExpr type: null
. : ' | . : ' | . : CallIndexExpr type: null
. : ' | . : ' | . : ' Identifier name: "X" type: null
. : ' | . : ' | . : ' ArgsIndices
. : ' | . : ' | . : ' | Identifier name: "rs1" type: null
. : ' | . : ' | . : TypeLiteral type: null
. : ' | . : ' | . : ' Identifier name: "UInt" type: null
. : ' | . : ' | Identifier name: "shamt" type: null
. : ' | . : TypeLiteral type: null
. : ' | . : ' Identifier name: "Regs" type: null
. : ' EncodingDefinition
. : ' | Identifier name: "SLLI" type: null
. : ' | Identifier name: "opcode" type: null
. : ' | BinaryLiteral literal: 0b001'0011 (19) type: null
. : ' | Identifier name: "zero" type: null
. : ' | IntegerLiteral literal: 0 (0) type: null
. : ' | Identifier name: "funct3" type: null
. : ' | BinaryLiteral literal: 0b001 (1) type: null
. : ' | Identifier name: "funct2" type: null
. : ' | BinaryLiteral literal: 0b00 (0) type: null
. : ' AssemblyDefinition
. : ' | GroupedExpr type: null
. : ' | . Identifier name: "mnemonic" type: null
. : ' | . StringLiteral literal: " " (" ") type: null
. : ' | . CallIndexExpr type: null
. : ' | . : Identifier name: "register" type: null
. : ' | . : ArgsIndices
. : ' | . : ' Identifier name: "rd" type: null
. : ' | . StringLiteral literal: "," (",") type: null
. : ' | . CallIndexExpr type: null
. : ' | . : Identifier name: "register" type: null
. : ' | . : ArgsIndices
. : ' | . : ' Identifier name: "rs1" type: null
. : ' | . StringLiteral literal: "," (",") type: null
. : ' | . CallIndexExpr type: null
. : ' | . : Identifier name: "decimal" type: null
. : ' | . : ArgsIndices
. : ' | . : ' Identifier name: "sft" type: null
. : ' InstructionDefinition name: "SRLI"
. : ' | Identifier name: "Ftype" type: null
. : ' | AssignmentStatement
. : ' | . CallIndexExpr type: null
. : ' | . : Identifier name: "X" type: null
. : ' | . : ArgsIndices
. : ' | . : ' Identifier name: "rd" type: null
. : ' | . CastExpr type: null
. : ' | . : GroupedExpr type: null
. : ' | . : ' BinaryExpr operator: >> type: null
. : ' | . : ' | GroupedExpr type: null
. : ' | . : ' | . CastExpr type: null
. : ' | . : ' | . : CallIndexExpr type: null
. : ' | . : ' | . : ' Identifier name: "X" type: null
. : ' | . : ' | . : ' ArgsIndices
. : ' | . : ' | . : ' | Identifier name: "rs1" type: null
. : ' | . : ' | . : TypeLiteral type: null
. : ' | . : ' | . : ' Identifier name: "UInt" type: null
. : ' | . : ' | Identifier name: "shamt" type: null
. : ' | . : TypeLiteral type: null
. : ' | . : ' Identifier name: "Regs" type: null
. : ' EncodingDefinition
. : ' | Identifier name: "SRLI" type: null
. : ' | Identifier name: "opcode" type: null
. : ' | BinaryLiteral literal: 0b001'0011 (19) type: null
. : ' | Identifier name: "zero" type: null
. : ' | IntegerLiteral literal: 0 (0) type: null
. : ' | Identifier name: "funct3" type: null
. : ' | BinaryLiteral literal: 0b101 (5) type: null
. : ' | Identifier name: "funct2" type: null
. : ' | BinaryLiteral literal: 0b00 (0) type: null
. : ' AssemblyDefinition
. : ' | GroupedExpr type: null
. : ' | . Identifier name: "mnemonic" type: null
. : ' | . StringLiteral literal: " " (" ") type: null
. : ' | . CallIndexExpr type: null
. : ' | . : Identifier name: "register" type: null
. : ' | . : ArgsIndices
. : ' | . : ' Identifier name: "rd" type: null
. : ' | . StringLiteral literal: "," (",") type: null
. : ' | . CallIndexExpr type: null
. : ' | . : Identifier name: "register" type: null
. : ' | . : ArgsIndices
. : ' | . : ' Identifier name: "rs1" type: null
. : ' | . StringLiteral literal: "," (",") type: null
. : ' | . CallIndexExpr type: null
. : ' | . : Identifier name: "decimal" type: null
. : ' | . : ArgsIndices
. : ' | . : ' Identifier name: "sft" type: null
. : ' InstructionDefinition name: "SRAI"
. : ' | Identifier name: "Ftype" type: null
. : ' | AssignmentStatement
. : ' | . CallIndexExpr type: null
. : ' | . : Identifier name: "X" type: null
. : ' | . : ArgsIndices
. : ' | . : ' Identifier name: "rd" type: null
. : ' | . CastExpr type: null
. : ' | . : GroupedExpr type: null
. : ' | . : ' BinaryExpr operator: >> type: null
. : ' | . : ' | GroupedExpr type: null
. : ' | . : ' | . CastExpr type: null
. : ' | . : ' | . : CallIndexExpr type: null
. : ' | . : ' | . : ' Identifier name: "X" type: null
. : ' | . : ' | . : ' ArgsIndices
. : ' | . : ' | . : ' | Identifier name: "rs1" type: null
. : ' | . : ' | . : TypeLiteral type: null
. : ' | . : ' | . : ' Identifier name: "SInt" type: null
. : ' | . : ' | Identifier name: "shamt" type: null
. : ' | . : TypeLiteral type: null
. : ' | . : ' Identifier name: "Regs" type: null
. : ' EncodingDefinition
. : ' | Identifier name: "SRAI" type: null
. : ' | Identifier name: "opcode" type: null
. : ' | BinaryLiteral literal: 0b001'0011 (19) type: null
. : ' | Identifier name: "zero" type: null
. : ' | IntegerLiteral literal: 0 (0) type: null
. : ' | Identifier name: "funct3" type: null
. : ' | BinaryLiteral literal: 0b101 (5) type: null
. : ' | Identifier name: "funct2" type: null
. : ' | BinaryLiteral literal: 0b01 (1) type: null
. : ' AssemblyDefinition
. : ' | GroupedExpr type: null
. : ' | . Identifier name: "mnemonic" type: null
. : ' | . StringLiteral literal: " " (" ") type: null
. : ' | . CallIndexExpr type: null
. : ' | . : Identifier name: "register" type: null
. : ' | . : ArgsIndices
. : ' | . : ' Identifier name: "rd" type: null
. : ' | . StringLiteral literal: "," (",") type: null
. : ' | . CallIndexExpr type: null
. : ' | . : Identifier name: "register" type: null
. : ' | . : ArgsIndices
. : ' | . : ' Identifier name: "rs1" type: null
. : ' | . StringLiteral literal: "," (",") type: null
. : ' | . CallIndexExpr type: null
. : ' | . : Identifier name: "decimal" type: null
. : ' | . : ArgsIndices
. : ' | . : ' Identifier name: "sft" type: null
. : ' RelocationDefinition name: "hi"
. : ' | Parameter name: "symbol"
. : ' | . TypeLiteral type: null
. : ' | . : Identifier name: "Bits" type: null
. : ' | . : IntegerLiteral literal: 32 (32) type: null
. : ' | TypeLiteral type: null
. : ' | . Identifier name: "UInt" type: null
. : ' | . IntegerLiteral literal: 20 (20) type: null
. : ' | CastExpr type: null
. : ' | . GroupedExpr type: null
. : ' | . : BinaryExpr operator: >> type: null
. : ' | . : ' GroupedExpr type: null
. : ' | . : ' | BinaryExpr operator: + type: null
. : ' | . : ' | . Identifier name: "symbol" type: null
. : ' | . : ' | . CastExpr type: null
. : ' | . : ' | . : BinaryLiteral literal: 0x800 (2048) type: null
. : ' | . : ' | . : TypeLiteral type: null
. : ' | . : ' | . : ' Identifier name: "Bits" type: null
. : ' | . : ' | . : ' IntegerLiteral literal: 32 (32) type: null
. : ' | . : ' IntegerLiteral literal: 12 (12) type: null
. : ' | . TypeLiteral type: null
. : ' | . : Identifier name: "UInt" type: null
. : ' | . : IntegerLiteral literal: 20 (20) type: null
. : ' RelocationDefinition name: "lo"
. : ' | Parameter name: "symbol"
. : ' | . TypeLiteral type: null
. : ' | . : Identifier name: "Bits" type: null
. : ' | . : IntegerLiteral literal: 32 (32) type: null
. : ' | TypeLiteral type: null
. : ' | . Identifier name: "SInt" type: null
. : ' | . IntegerLiteral literal: 12 (12) type: null
. : ' | CastExpr type: null
. : ' | . Identifier name: "symbol" type: null
. : ' | . TypeLiteral type: null
. : ' | . : Identifier name: "SInt" type: null
. : ' | . : IntegerLiteral literal: 12 (12) type: null
. : ' RelocationDefinition name: "to32AndHi"
. : ' | Parameter name: "symbol"
. : ' | . TypeLiteral type: null
. : ' | . : Identifier name: "Bits" type: null
. : ' | . : IntegerLiteral literal: 64 (64) type: null
. : ' | TypeLiteral type: null
. : ' | . Identifier name: "UInt" type: null
. : ' | . IntegerLiteral literal: 20 (20) type: null
. : ' | CastExpr type: null
. : ' | . GroupedExpr type: null
. : ' | . : BinaryExpr operator: >> type: null
. : ' | . : ' GroupedExpr type: null
. : ' | . : ' | BinaryExpr operator: >> type: null
. : ' | . : ' | . Identifier name: "symbol" type: null
. : ' | . : ' | . IntegerLiteral literal: 32 (32) type: null
. : ' | . : ' IntegerLiteral literal: 12 (12) type: null
. : ' | . TypeLiteral type: null
. : ' | . : Identifier name: "UInt" type: null
. : ' | . : IntegerLiteral literal: 20 (20) type: null
. : ' RelocationDefinition name: "to32AndLo"
. : ' | Parameter name: "symbol"
. : ' | . TypeLiteral type: null
. : ' | . : Identifier name: "Bits" type: null
. : ' | . : IntegerLiteral literal: 64 (64) type: null
. : ' | TypeLiteral type: null
. : ' | . Identifier name: "SInt" type: null
. : ' | . IntegerLiteral literal: 12 (12) type: null
. : ' | CastExpr type: null
. : ' | . GroupedExpr type: null
. : ' | . : BinaryExpr operator: >> type: null
. : ' | . : ' Identifier name: "symbol" type: null
. : ' | . : ' IntegerLiteral literal: 32 (32) type: null
. : ' | . TypeLiteral type: null
. : ' | . : Identifier name: "SInt" type: null
. : ' | . : IntegerLiteral literal: 12 (12) type: null
. : ' RelocationDefinition name: "lowerHalfHi"
. : ' | Parameter name: "symbol"
. : ' | . TypeLiteral type: null
. : ' | . : Identifier name: "Bits" type: null
. : ' | . : IntegerLiteral literal: 64 (64) type: null
. : ' | TypeLiteral type: null
. : ' | . Identifier name: "SInt" type: null
. : ' | . IntegerLiteral literal: 12 (12) type: null
. : ' | CastExpr type: null
. : ' | . GroupedExpr type: null
. : ' | . : BinaryExpr operator: >> type: null
. : ' | . : ' Identifier name: "symbol" type: null
. : ' | . : ' IntegerLiteral literal: 52 (52) type: null
. : ' | . TypeLiteral type: null
. : ' | . : Identifier name: "SInt" type: null
. : ' | . : IntegerLiteral literal: 12 (12) type: null
. : ' RelocationDefinition name: "lowerHalfLo"
. : ' | Parameter name: "symbol"
. : ' | . TypeLiteral type: null
. : ' | . : Identifier name: "Bits" type: null
. : ' | . : IntegerLiteral literal: 64 (64) type: null
. : ' | TypeLiteral type: null
. : ' | . Identifier name: "SInt" type: null
. : ' | . IntegerLiteral literal: 12 (12) type: null
. : ' | CastExpr type: null
. : ' | . Identifier name: "symbol" type: null
. : ' | . TypeLiteral type: null
. : ' | . : Identifier name: "SInt" type: null
. : ' | . : IntegerLiteral literal: 12 (12) type: null
. : ' RelocationDefinition name: "pcrel_hi"
. : ' | AnnotationDefinition
. : ' | . Identifier name: "relative" type: null
. : ' | Parameter name: "symbol"
. : ' | . TypeLiteral type: null
. : ' | . : Identifier name: "Bits" type: null
. : ' | . : IntegerLiteral literal: 32 (32) type: null
. : ' | TypeLiteral type: null
. : ' | . Identifier name: "UInt" type: null
. : ' | . IntegerLiteral literal: 20 (20) type: null
. : ' | CastExpr type: null
. : ' | . GroupedExpr type: null
. : ' | . : BinaryExpr operator: >> type: null
. : ' | . : ' GroupedExpr type: null
. : ' | . : ' | BinaryExpr operator: + type: null
. : ' | . : ' | . Identifier name: "symbol" type: null
. : ' | . : ' | . CastExpr type: null
. : ' | . : ' | . : BinaryLiteral literal: 0x800 (2048) type: null
. : ' | . : ' | . : TypeLiteral type: null
. : ' | . : ' | . : ' Identifier name: "Bits" type: null
. : ' | . : ' | . : ' IntegerLiteral literal: 32 (32) type: null
. : ' | . : ' IntegerLiteral literal: 12 (12) type: null
. : ' | . TypeLiteral type: null
. : ' | . : Identifier name: "UInt" type: null
. : ' | . : IntegerLiteral literal: 20 (20) type: null
. : ' RelocationDefinition name: "pcrel_lo"
. : ' | AnnotationDefinition
. : ' | . Identifier name: "relative" type: null
. : ' | Parameter name: "symbol"
. : ' | . TypeLiteral type: null
. : ' | . : Identifier name: "Bits" type: null
. : ' | . : IntegerLiteral literal: 32 (32) type: null
. : ' | TypeLiteral type: null
. : ' | . Identifier name: "SInt" type: null
. : ' | . IntegerLiteral literal: 12 (12) type: null
. : ' | CastExpr type: null
. : ' | . Identifier name: "symbol" type: null
. : ' | . TypeLiteral type: null
. : ' | . : Identifier name: "SInt" type: null
. : ' | . : IntegerLiteral literal: 12 (12) type: null
. : ' RelocationDefinition name: "got_hi"
. : ' | AnnotationDefinition
. : ' | . Identifier name: "global" type: null
. : ' | . Identifier name: "offset" type: null
. : ' | Parameter name: "symbol"
. : ' | . TypeLiteral type: null
. : ' | . : Identifier name: "Bits" type: null
. : ' | . : IntegerLiteral literal: 32 (32) type: null
. : ' | TypeLiteral type: null
. : ' | . Identifier name: "UInt" type: null
. : ' | . IntegerLiteral literal: 20 (20) type: null
. : ' | CastExpr type: null
. : ' | . GroupedExpr type: null
. : ' | . : BinaryExpr operator: >> type: null
. : ' | . : ' GroupedExpr type: null
. : ' | . : ' | BinaryExpr operator: + type: null
. : ' | . : ' | . Identifier name: "symbol" type: null
. : ' | . : ' | . CastExpr type: null
. : ' | . : ' | . : BinaryLiteral literal: 0x800 (2048) type: null
. : ' | . : ' | . : TypeLiteral type: null
. : ' | . : ' | . : ' Identifier name: "Bits" type: null
. : ' | . : ' | . : ' IntegerLiteral literal: 32 (32) type: null
. : ' | . : ' IntegerLiteral literal: 12 (12) type: null
. : ' | . TypeLiteral type: null
. : ' | . : Identifier name: "UInt" type: null
. : ' | . : IntegerLiteral literal: 20 (20) type: null
. : ' PseudoInstructionDefinition name: "CALL"
. : ' | Parameter name: "symbol"
. : ' | . TypeLiteral type: null
. : ' | . : Identifier name: "Bits" type: null
. : ' | . : IntegerLiteral literal: 32 (32) type: null
. : ' | InstructionCallStatement
. : ' | . Identifier name: "LUI" type: null
. : ' | . Identifier name: "rd" type: null
. : ' | . CastExpr type: null
. : ' | . : IntegerLiteral literal: 1 (1) type: null
. : ' | . : TypeLiteral type: null
. : ' | . : ' Identifier name: "Bits5" type: null
. : ' | . Identifier name: "imm" type: null
. : ' | . CallIndexExpr type: null
. : ' | . : Identifier name: "hi" type: null
. : ' | . : ArgsIndices
. : ' | . : ' Identifier name: "symbol" type: null
. : ' | InstructionCallStatement
. : ' | . Identifier name: "JALR" type: null
. : ' | . Identifier name: "rd" type: null
. : ' | . CastExpr type: null
. : ' | . : IntegerLiteral literal: 1 (1) type: null
. : ' | . : TypeLiteral type: null
. : ' | . : ' Identifier name: "Bits5" type: null
. : ' | . Identifier name: "rs1" type: null
. : ' | . CastExpr type: null
. : ' | . : IntegerLiteral literal: 1 (1) type: null
. : ' | . : TypeLiteral type: null
. : ' | . : ' Identifier name: "Bits5" type: null
. : ' | . Identifier name: "imm" type: null
. : ' | . CallIndexExpr type: null
. : ' | . : Identifier name: "lo" type: null
. : ' | . : ArgsIndices
. : ' | . : ' Identifier name: "symbol" type: null
. : ' AssemblyDefinition
. : ' | GroupedExpr type: null
. : ' | . Identifier name: "mnemonic" type: null
. : ' | . StringLiteral literal: " " (" ") type: null
. : ' | . CallIndexExpr type: null
. : ' | . : Identifier name: "hex" type: null
. : ' | . : ArgsIndices
. : ' | . : ' Identifier name: "symbol" type: null
. : ' PseudoInstructionDefinition name: "TAIL"
. : ' | Parameter name: "symbol"
. : ' | . TypeLiteral type: null
. : ' | . : Identifier name: "Bits" type: null
. : ' | . : IntegerLiteral literal: 32 (32) type: null
. : ' | InstructionCallStatement
. : ' | . Identifier name: "AUIPC" type: null
. : ' | . Identifier name: "rd" type: null
. : ' | . CastExpr type: null
. : ' | . : IntegerLiteral literal: 6 (6) type: null
. : ' | . : TypeLiteral type: null
. : ' | . : ' Identifier name: "Bits5" type: null
. : ' | . Identifier name: "imm" type: null
. : ' | . CallIndexExpr type: null
. : ' | . : Identifier name: "hi" type: null
. : ' | . : ArgsIndices
. : ' | . : ' Identifier name: "symbol" type: null
. : ' | InstructionCallStatement
. : ' | . Identifier name: "JALR" type: null
. : ' | . Identifier name: "rd" type: null
. : ' | . CastExpr type: null
. : ' | . : IntegerLiteral literal: 0 (0) type: null
. : ' | . : TypeLiteral type: null
. : ' | . : ' Identifier name: "Bits5" type: null
. : ' | . Identifier name: "rs1" type: null
. : ' | . CastExpr type: null
. : ' | . : IntegerLiteral literal: 6 (6) type: null
. : ' | . : TypeLiteral type: null
. : ' | . : ' Identifier name: "Bits5" type: null
. : ' | . Identifier name: "imm" type: null
. : ' | . CastExpr type: null
. : ' | . : CallIndexExpr type: null
. : ' | . : ' Identifier name: "lo" type: null
. : ' | . : ' ArgsIndices
. : ' | . : ' | Identifier name: "symbol" type: null
. : ' | . : TypeLiteral type: null
. : ' | . : ' Identifier name: "Bits" type: null
. : ' | . : ' IntegerLiteral literal: 12 (12) type: null
. : ' AssemblyDefinition
. : ' | GroupedExpr type: null
. : ' | . Identifier name: "mnemonic" type: null
. : ' | . StringLiteral literal: " " (" ") type: null
. : ' | . CallIndexExpr type: null
. : ' | . : Identifier name: "hex" type: null
. : ' | . : ArgsIndices
. : ' | . : ' Identifier name: "symbol" type: null
. : ' PseudoInstructionDefinition name: "RET"
. : ' | InstructionCallStatement
. : ' | . Identifier name: "JALR" type: null
. : ' | . Identifier name: "rs1" type: null
. : ' | . CastExpr type: null
. : ' | . : IntegerLiteral literal: 1 (1) type: null
. : ' | . : TypeLiteral type: null
. : ' | . : ' Identifier name: "Bits5" type: null
. : ' | . Identifier name: "rd" type: null
. : ' | . CastExpr type: null
. : ' | . : IntegerLiteral literal: 0 (0) type: null
. : ' | . : TypeLiteral type: null
. : ' | . : ' Identifier name: "Bits5" type: null
. : ' | . Identifier name: "imm" type: null
. : ' | . CastExpr type: null
. : ' | . : IntegerLiteral literal: 0 (0) type: null
. : ' | . : TypeLiteral type: null
. : ' | . : ' Identifier name: "Bits" type: null
. : ' | . : ' IntegerLiteral literal: 12 (12) type: null
. : ' AssemblyDefinition
. : ' | Identifier name: "mnemonic" type: null
. : ' PseudoInstructionDefinition name: "J"
. : ' | Parameter name: "offset"
. : ' | . TypeLiteral type: null
. : ' | . : Identifier name: "SIntR" type: null
. : ' | InstructionCallStatement
. : ' | . Identifier name: "JAL" type: null
. : ' | . Identifier name: "rd" type: null
. : ' | . CastExpr type: null
. : ' | . : IntegerLiteral literal: 0 (0) type: null
. : ' | . : TypeLiteral type: null
. : ' | . : ' Identifier name: "Bits5" type: null
. : ' | . Identifier name: "immS" type: null
. : ' | . Identifier name: "offset" type: null
. : ' AssemblyDefinition
. : ' | GroupedExpr type: null
. : ' | . Identifier name: "mnemonic" type: null
. : ' | . StringLiteral literal: " " (" ") type: null
. : ' | . CallIndexExpr type: null
. : ' | . : Identifier name: "decimal" type: null
. : ' | . : ArgsIndices
. : ' | . : ' Identifier name: "offset" type: null
. : ' PseudoInstructionDefinition name: "NOP"
. : ' | InstructionCallStatement
. : ' | . Identifier name: "ADDI" type: null
. : ' | . Identifier name: "rd" type: null
. : ' | . CastExpr type: null
. : ' | . : IntegerLiteral literal: 0 (0) type: null
. : ' | . : TypeLiteral type: null
. : ' | . : ' Identifier name: "Bits5" type: null
. : ' | . Identifier name: "rs1" type: null
. : ' | . CastExpr type: null
. : ' | . : IntegerLiteral literal: 0 (0) type: null
. : ' | . : TypeLiteral type: null
. : ' | . : ' Identifier name: "Bits5" type: null
. : ' | . Identifier name: "imm" type: null
. : ' | . CastExpr type: null
. : ' | . : IntegerLiteral literal: 0 (0) type: null
. : ' | . : TypeLiteral type: null
. : ' | . : ' Identifier name: "Bits" type: null
. : ' | . : ' IntegerLiteral literal: 12 (12) type: null
. : ' AssemblyDefinition
. : ' | Identifier name: "mnemonic" type: null
. : ' PseudoInstructionDefinition name: "MV"
. : ' | Parameter name: "rd"
. : ' | . TypeLiteral type: null
. : ' | . : Identifier name: "Index" type: null
. : ' | Parameter name: "rs1"
. : ' | . TypeLiteral type: null
. : ' | . : Identifier name: "Index" type: null
. : ' | InstructionCallStatement
. : ' | . Identifier name: "ADDI" type: null
. : ' | . Identifier name: "rd" type: null
. : ' | . Identifier name: "rd" type: null
. : ' | . Identifier name: "rs1" type: null
. : ' | . Identifier name: "rs1" type: null
. : ' | . Identifier name: "imm" type: null
. : ' | . CastExpr type: null
. : ' | . : IntegerLiteral literal: 0 (0) type: null
. : ' | . : TypeLiteral type: null
. : ' | . : ' Identifier name: "Bits" type: null
. : ' | . : ' IntegerLiteral literal: 12 (12) type: null
. : ' AssemblyDefinition
. : ' | GroupedExpr type: null
. : ' | . Identifier name: "mnemonic" type: null
. : ' | . StringLiteral literal: " " (" ") type: null
. : ' | . CallIndexExpr type: null
. : ' | . : Identifier name: "register" type: null
. : ' | . : ArgsIndices
. : ' | . : ' Identifier name: "rd" type: null
. : ' | . StringLiteral literal: "," (",") type: null
. : ' | . CallIndexExpr type: null
. : ' | . : Identifier name: "register" type: null
. : ' | . : ArgsIndices
. : ' | . : ' Identifier name: "rs1" type: null
. : ' PseudoInstructionDefinition name: "NOT"
. : ' | Parameter name: "rd"
. : ' | . TypeLiteral type: null
. : ' | . : Identifier name: "Index" type: null
. : ' | Parameter name: "rs1"
. : ' | . TypeLiteral type: null
. : ' | . : Identifier name: "Index" type: null
. : ' | InstructionCallStatement
. : ' | . Identifier name: "XORI" type: null
. : ' | . Identifier name: "rd" type: null
. : ' | . Identifier name: "rd" type: null
. : ' | . Identifier name: "rs1" type: null
. : ' | . Identifier name: "rs1" type: null
. : ' | . Identifier name: "imm" type: null
. : ' | . BinaryLiteral literal: 0xFFF (4095) type: null
. : ' AssemblyDefinition
. : ' | GroupedExpr type: null
. : ' | . Identifier name: "mnemonic" type: null
. : ' | . StringLiteral literal: " " (" ") type: null
. : ' | . CallIndexExpr type: null
. : ' | . : Identifier name: "register" type: null
. : ' | . : ArgsIndices
. : ' | . : ' Identifier name: "rd" type: null
. : ' | . StringLiteral literal: "," (",") type: null
. : ' | . CallIndexExpr type: null
. : ' | . : Identifier name: "register" type: null
. : ' | . : ArgsIndices
. : ' | . : ' Identifier name: "rs1" type: null
. : ' PseudoInstructionDefinition name: "NEG"
. : ' | Parameter name: "rd"
. : ' | . TypeLiteral type: null
. : ' | . : Identifier name: "Index" type: null
. : ' | Parameter name: "rs1"
. : ' | . TypeLiteral type: null
. : ' | . : Identifier name: "Index" type: null
. : ' | InstructionCallStatement
. : ' | . Identifier name: "SUB" type: null
. : ' | . Identifier name: "rd" type: null
. : ' | . Identifier name: "rd" type: null
. : ' | . Identifier name: "rs1" type: null
. : ' | . CastExpr type: null
. : ' | . : IntegerLiteral literal: 0 (0) type: null
. : ' | . : TypeLiteral type: null
. : ' | . : ' Identifier name: "Bits5" type: null
. : ' | . Identifier name: "rs2" type: null
. : ' | . Identifier name: "rs1" type: null
. : ' AssemblyDefinition
. : ' | GroupedExpr type: null
. : ' | . Identifier name: "mnemonic" type: null
. : ' | . StringLiteral literal: " " (" ") type: null
. : ' | . CallIndexExpr type: null
. : ' | . : Identifier name: "register" type: null
. : ' | . : ArgsIndices
. : ' | . : ' Identifier name: "rd" type: null
. : ' | . StringLiteral literal: "," (",") type: null
. : ' | . CallIndexExpr type: null
. : ' | . : Identifier name: "register" type: null
. : ' | . : ArgsIndices
. : ' | . : ' Identifier name: "rs1" type: null
. : ' PseudoInstructionDefinition name: "SNEZ"
. : ' | Parameter name: "rd"
. : ' | . TypeLiteral type: null
. : ' | . : Identifier name: "Index" type: null
. : ' | Parameter name: "rs1"
. : ' | . TypeLiteral type: null
. : ' | . : Identifier name: "Index" type: null
. : ' | InstructionCallStatement
. : ' | . Identifier name: "SLTU" type: null
. : ' | . Identifier name: "rd" type: null
. : ' | . Identifier name: "rd" type: null
. : ' | . Identifier name: "rs1" type: null
. : ' | . CastExpr type: null
. : ' | . : IntegerLiteral literal: 0 (0) type: null
. : ' | . : TypeLiteral type: null
. : ' | . : ' Identifier name: "Bits5" type: null
. : ' | . Identifier name: "rs2" type: null
. : ' | . Identifier name: "rs1" type: null
. : ' AssemblyDefinition
. : ' | GroupedExpr type: null
. : ' | . Identifier name: "mnemonic" type: null
. : ' | . StringLiteral literal: " " (" ") type: null
. : ' | . CallIndexExpr type: null
. : ' | . : Identifier name: "register" type: null
. : ' | . : ArgsIndices
. : ' | . : ' Identifier name: "rd" type: null
. : ' | . StringLiteral literal: "," (",") type: null
. : ' | . CallIndexExpr type: null
. : ' | . : Identifier name: "register" type: null
. : ' | . : ArgsIndices
. : ' | . : ' Identifier name: "rs1" type: null
. : ' PseudoInstructionDefinition name: "SLTZ"
. : ' | Parameter name: "rd"
. : ' | . TypeLiteral type: null
. : ' | . : Identifier name: "Index" type: null
. : ' | Parameter name: "rs1"
. : ' | . TypeLiteral type: null
. : ' | . : Identifier name: "Index" type: null
. : ' | InstructionCallStatement
. : ' | . Identifier name: "SLT" type: null
. : ' | . Identifier name: "rd" type: null
. : ' | . Identifier name: "rd" type: null
. : ' | . Identifier name: "rs1" type: null
. : ' | . Identifier name: "rs1" type: null
. : ' | . Identifier name: "rs2" type: null
. : ' | . CastExpr type: null
. : ' | . : IntegerLiteral literal: 0 (0) type: null
. : ' | . : TypeLiteral type: null
. : ' | . : ' Identifier name: "Bits5" type: null
. : ' AssemblyDefinition
. : ' | GroupedExpr type: null
. : ' | . Identifier name: "mnemonic" type: null
. : ' | . StringLiteral literal: " " (" ") type: null
. : ' | . CallIndexExpr type: null
. : ' | . : Identifier name: "register" type: null
. : ' | . : ArgsIndices
. : ' | . : ' Identifier name: "rd" type: null
. : ' | . StringLiteral literal: "," (",") type: null
. : ' | . CallIndexExpr type: null
. : ' | . : Identifier name: "register" type: null
. : ' | . : ArgsIndices
. : ' | . : ' Identifier name: "rs1" type: null
. : ' PseudoInstructionDefinition name: "SGTZ"
. : ' | Parameter name: "rd"
. : ' | . TypeLiteral type: null
. : ' | . : Identifier name: "Index" type: null
. : ' | Parameter name: "rs1"
. : ' | . TypeLiteral type: null
. : ' | . : Identifier name: "Index" type: null
. : ' | InstructionCallStatement
. : ' | . Identifier name: "SLT" type: null
. : ' | . Identifier name: "rd" type: null
. : ' | . Identifier name: "rd" type: null
. : ' | . Identifier name: "rs1" type: null
. : ' | . CastExpr type: null
. : ' | . : IntegerLiteral literal: 0 (0) type: null
. : ' | . : TypeLiteral type: null
. : ' | . : ' Identifier name: "Bits5" type: null
. : ' | . Identifier name: "rs2" type: null
. : ' | . Identifier name: "rs1" type: null
. : ' AssemblyDefinition
. : ' | GroupedExpr type: null
. : ' | . Identifier name: "mnemonic" type: null
. : ' | . StringLiteral literal: " " (" ") type: null
. : ' | . CallIndexExpr type: null
. : ' | . : Identifier name: "register" type: null
. : ' | . : ArgsIndices
. : ' | . : ' Identifier name: "rd" type: null
. : ' | . StringLiteral literal: "," (",") type: null
. : ' | . CallIndexExpr type: null
. : ' | . : Identifier name: "register" type: null
. : ' | . : ArgsIndices
. : ' | . : ' Identifier name: "rs1" type: null
. : ' PseudoInstructionDefinition name: "BEQZ"
. : ' | Parameter name: "rs"
. : ' | . TypeLiteral type: null
. : ' | . : Identifier name: "Index" type: null
. : ' | Parameter name: "offset"
. : ' | . TypeLiteral type: null
. : ' | . : Identifier name: "SIntR" type: null
. : ' | InstructionCallStatement
. : ' | . Identifier name: "BEQ" type: null
. : ' | . Identifier name: "rs1" type: null
. : ' | . Identifier name: "rs" type: null
. : ' | . Identifier name: "rs2" type: null
. : ' | . CastExpr type: null
. : ' | . : IntegerLiteral literal: 0 (0) type: null
. : ' | . : TypeLiteral type: null
. : ' | . : ' Identifier name: "Bits5" type: null
. : ' | . Identifier name: "immS" type: null
. : ' | . Identifier name: "offset" type: null
. : ' AssemblyDefinition
. : ' | GroupedExpr type: null
. : ' | . Identifier name: "mnemonic" type: null
. : ' | . StringLiteral literal: " " (" ") type: null
. : ' | . CallIndexExpr type: null
. : ' | . : Identifier name: "register" type: null
. : ' | . : ArgsIndices
. : ' | . : ' Identifier name: "rs" type: null
. : ' | . StringLiteral literal: "," (",") type: null
. : ' | . CallIndexExpr type: null
. : ' | . : Identifier name: "decimal" type: null
. : ' | . : ArgsIndices
. : ' | . : ' Identifier name: "offset" type: null
. : ' PseudoInstructionDefinition name: "BNEZ"
. : ' | Parameter name: "rs"
. : ' | . TypeLiteral type: null
. : ' | . : Identifier name: "Index" type: null
. : ' | Parameter name: "offset"
. : ' | . TypeLiteral type: null
. : ' | . : Identifier name: "SIntR" type: null
. : ' | InstructionCallStatement
. : ' | . Identifier name: "BNE" type: null
. : ' | . Identifier name: "rs1" type: null
. : ' | . Identifier name: "rs" type: null
. : ' | . Identifier name: "rs2" type: null
. : ' | . CastExpr type: null
. : ' | . : IntegerLiteral literal: 0 (0) type: null
. : ' | . : TypeLiteral type: null
. : ' | . : ' Identifier name: "Bits5" type: null
. : ' | . Identifier name: "immS" type: null
. : ' | . Identifier name: "offset" type: null
. : ' AssemblyDefinition
. : ' | GroupedExpr type: null
. : ' | . Identifier name: "mnemonic" type: null
. : ' | . StringLiteral literal: " " (" ") type: null
. : ' | . CallIndexExpr type: null
. : ' | . : Identifier name: "register" type: null
. : ' | . : ArgsIndices
. : ' | . : ' Identifier name: "rs" type: null
. : ' | . StringLiteral literal: "," (",") type: null
. : ' | . CallIndexExpr type: null
. : ' | . : Identifier name: "decimal" type: null
. : ' | . : ArgsIndices
. : ' | . : ' Identifier name: "offset" type: null
. : ' PseudoInstructionDefinition name: "BLEZ"
. : ' | Parameter name: "rs"
. : ' | . TypeLiteral type: null
. : ' | . : Identifier name: "Index" type: null
. : ' | Parameter name: "offset"
. : ' | . TypeLiteral type: null
. : ' | . : Identifier name: "SIntR" type: null
. : ' | InstructionCallStatement
. : ' | . Identifier name: "BGE" type: null
. : ' | . Identifier name: "rs1" type: null
. : ' | . CastExpr type: null
. : ' | . : IntegerLiteral literal: 0 (0) type: null
. : ' | . : TypeLiteral type: null
. : ' | . : ' Identifier name: "Bits5" type: null
. : ' | . Identifier name: "rs2" type: null
. : ' | . Identifier name: "rs" type: null
. : ' | . Identifier name: "immS" type: null
. : ' | . Identifier name: "offset" type: null
. : ' AssemblyDefinition
. : ' | GroupedExpr type: null
. : ' | . Identifier name: "mnemonic" type: null
. : ' | . StringLiteral literal: " " (" ") type: null
. : ' | . CallIndexExpr type: null
. : ' | . : Identifier name: "register" type: null
. : ' | . : ArgsIndices
. : ' | . : ' Identifier name: "rs" type: null
. : ' | . StringLiteral literal: "," (",") type: null
. : ' | . CallIndexExpr type: null
. : ' | . : Identifier name: "decimal" type: null
. : ' | . : ArgsIndices
. : ' | . : ' Identifier name: "offset" type: null
. : ' PseudoInstructionDefinition name: "BGEZ"
. : ' | Parameter name: "rs"
. : ' | . TypeLiteral type: null
. : ' | . : Identifier name: "Index" type: null
. : ' | Parameter name: "offset"
. : ' | . TypeLiteral type: null
. : ' | . : Identifier name: "SIntR" type: null
. : ' | InstructionCallStatement
. : ' | . Identifier name: "BGE" type: null
. : ' | . Identifier name: "rs1" type: null
. : ' | . Identifier name: "rs" type: null
. : ' | . Identifier name: "rs2" type: null
. : ' | . CastExpr type: null
. : ' | . : IntegerLiteral literal: 0 (0) type: null
. : ' | . : TypeLiteral type: null
. : ' | . : ' Identifier name: "Bits5" type: null
. : ' | . Identifier name: "immS" type: null
. : ' | . Identifier name: "offset" type: null
. : ' AssemblyDefinition
. : ' | GroupedExpr type: null
. : ' | . Identifier name: "mnemonic" type: null
. : ' | . StringLiteral literal: " " (" ") type: null
. : ' | . CallIndexExpr type: null
. : ' | . : Identifier name: "register" type: null
. : ' | . : ArgsIndices
. : ' | . : ' Identifier name: "rs" type: null
. : ' | . StringLiteral literal: "," (",") type: null
. : ' | . CallIndexExpr type: null
. : ' | . : Identifier name: "decimal" type: null
. : ' | . : ArgsIndices
. : ' | . : ' Identifier name: "offset" type: null
. : ' PseudoInstructionDefinition name: "BLTZ"
. : ' | Parameter name: "rs"
. : ' | . TypeLiteral type: null
. : ' | . : Identifier name: "Index" type: null
. : ' | Parameter name: "offset"
. : ' | . TypeLiteral type: null
. : ' | . : Identifier name: "SIntR" type: null
. : ' | InstructionCallStatement
. : ' | . Identifier name: "BLT" type: null
. : ' | . Identifier name: "rs1" type: null
. : ' | . Identifier name: "rs" type: null
. : ' | . Identifier name: "rs2" type: null
. : ' | . CastExpr type: null
. : ' | . : IntegerLiteral literal: 0 (0) type: null
. : ' | . : TypeLiteral type: null
. : ' | . : ' Identifier name: "Bits5" type: null
. : ' | . Identifier name: "immS" type: null
. : ' | . Identifier name: "offset" type: null
. : ' AssemblyDefinition
. : ' | GroupedExpr type: null
. : ' | . Identifier name: "mnemonic" type: null
. : ' | . StringLiteral literal: " " (" ") type: null
. : ' | . CallIndexExpr type: null
. : ' | . : Identifier name: "register" type: null
. : ' | . : ArgsIndices
. : ' | . : ' Identifier name: "rs" type: null
. : ' | . StringLiteral literal: "," (",") type: null
. : ' | . CallIndexExpr type: null
. : ' | . : Identifier name: "decimal" type: null
. : ' | . : ArgsIndices
. : ' | . : ' Identifier name: "offset" type: null
. : ' PseudoInstructionDefinition name: "BGTZ"
. : ' | Parameter name: "rs"
. : ' | . TypeLiteral type: null
. : ' | . : Identifier name: "Index" type: null
. : ' | Parameter name: "offset"
. : ' | . TypeLiteral type: null
. : ' | . : Identifier name: "SIntR" type: null
. : ' | InstructionCallStatement
. : ' | . Identifier name: "BLT" type: null
. : ' | . Identifier name: "rs1" type: null
. : ' | . CastExpr type: null
. : ' | . : IntegerLiteral literal: 0 (0) type: null
. : ' | . : TypeLiteral type: null
. : ' | . : ' Identifier name: "Bits5" type: null
. : ' | . Identifier name: "rs2" type: null
. : ' | . Identifier name: "rs" type: null
. : ' | . Identifier name: "immS" type: null
. : ' | . Identifier name: "offset" type: null
. : ' AssemblyDefinition
. : ' | GroupedExpr type: null
. : ' | . Identifier name: "mnemonic" type: null
. : ' | . StringLiteral literal: " " (" ") type: null
. : ' | . CallIndexExpr type: null
. : ' | . : Identifier name: "register" type: null
. : ' | . : ArgsIndices
. : ' | . : ' Identifier name: "rs" type: null
. : ' | . StringLiteral literal: "," (",") type: null
. : ' | . CallIndexExpr type: null
. : ' | . : Identifier name: "decimal" type: null
. : ' | . : ArgsIndices
. : ' | . : ' Identifier name: "offset" type: null
. : ' PseudoInstructionDefinition name: "LA"
. : ' | Parameter name: "rd"
. : ' | . TypeLiteral type: null
. : ' | . : Identifier name: "Index" type: null
. : ' | Parameter name: "symbol"
. : ' | . TypeLiteral type: null
. : ' | . : Identifier name: "Bits" type: null
. : ' | . : IntegerLiteral literal: 32 (32) type: null
. : ' | InstructionCallStatement
. : ' | . Identifier name: "LUI" type: null
. : ' | . Identifier name: "rd" type: null
. : ' | . Identifier name: "rd" type: null
. : ' | . Identifier name: "imm" type: null
. : ' | . CallIndexExpr type: null
. : ' | . : Identifier name: "hi" type: null
. : ' | . : ArgsIndices
. : ' | . : ' Identifier name: "symbol" type: null
. : ' | InstructionCallStatement
. : ' | . Identifier name: "ADDI" type: null
. : ' | . Identifier name: "rd" type: null
. : ' | . Identifier name: "rd" type: null
. : ' | . Identifier name: "rs1" type: null
. : ' | . Identifier name: "rd" type: null
. : ' | . Identifier name: "imm" type: null
. : ' | . CallIndexExpr type: null
. : ' | . : Identifier name: "lo" type: null
. : ' | . : ArgsIndices
. : ' | . : ' Identifier name: "symbol" type: null
. : ' AssemblyDefinition
. : ' | GroupedExpr type: null
. : ' | . Identifier name: "mnemonic" type: null
. : ' | . StringLiteral literal: " " (" ") type: null
. : ' | . CallIndexExpr type: null
. : ' | . : Identifier name: "register" type: null
. : ' | . : ArgsIndices
. : ' | . : ' Identifier name: "rd" type: null
. : ' | . CallIndexExpr type: null
. : ' | . : Identifier name: "hex" type: null
. : ' | . : ArgsIndices
. : ' | . : ' Identifier name: "symbol" type: null
. : ' PseudoInstructionDefinition name: "LGA_32"
. : ' | Parameter name: "rd"
. : ' | . TypeLiteral type: null
. : ' | . : Identifier name: "Index" type: null
. : ' | Parameter name: "symbol"
. : ' | . TypeLiteral type: null
. : ' | . : Identifier name: "Bits" type: null
. : ' | . : IntegerLiteral literal: 32 (32) type: null
. : ' | InstructionCallStatement
. : ' | . Identifier name: "AUIPC" type: null
. : ' | . Identifier name: "rd" type: null
. : ' | . Identifier name: "rd" type: null
. : ' | . Identifier name: "imm" type: null
. : ' | . CallIndexExpr type: null
. : ' | . : Identifier name: "got_hi" type: null
. : ' | . : ArgsIndices
. : ' | . : ' Identifier name: "symbol" type: null
. : ' | InstructionCallStatement
. : ' | . Identifier name: "LW" type: null
. : ' | . Identifier name: "rd" type: null
. : ' | . Identifier name: "rd" type: null
. : ' | . Identifier name: "rs1" type: null
. : ' | . Identifier name: "rd" type: null
. : ' | . Identifier name: "imm" type: null
. : ' | . CallIndexExpr type: null
. : ' | . : Identifier name: "pcrel_lo" type: null
. : ' | . : ArgsIndices
. : ' | . : ' Identifier name: "symbol" type: null
. : ' AssemblyDefinition
. : ' | GroupedExpr type: null
. : ' | . StringLiteral literal: "LGA" ("LGA") type: null
. : ' | . StringLiteral literal: " " (" ") type: null
. : ' | . CallIndexExpr type: null
. : ' | . : Identifier name: "register" type: null
. : ' | . : ArgsIndices
. : ' | . : ' Identifier name: "rd" type: null
. : ' | . CallIndexExpr type: null
. : ' | . : Identifier name: "hex" type: null
. : ' | . : ArgsIndices
. : ' | . : ' Identifier name: "symbol" type: null
. : ' PseudoInstructionDefinition name: "LLA"
. : ' | Parameter name: "rd"
. : ' | . TypeLiteral type: null
. : ' | . : Identifier name: "Index" type: null
. : ' | Parameter name: "symbol"
. : ' | . TypeLiteral type: null
. : ' | . : Identifier name: "Bits" type: null
. : ' | . : IntegerLiteral literal: 32 (32) type: null
. : ' | InstructionCallStatement
. : ' | . Identifier name: "AUIPC" type: null
. : ' | . Identifier name: "rd" type: null
. : ' | . Identifier name: "rd" type: null
. : ' | . Identifier name: "imm" type: null
. : ' | . CallIndexExpr type: null
. : ' | . : Identifier name: "pcrel_hi" type: null
. : ' | . : ArgsIndices
. : ' | . : ' Identifier name: "symbol" type: null
. : ' | InstructionCallStatement
. : ' | . Identifier name: "ADDI" type: null
. : ' | . Identifier name: "rd" type: null
. : ' | . Identifier name: "rd" type: null
. : ' | . Identifier name: "rs1" type: null
. : ' | . Identifier name: "rd" type: null
. : ' | . Identifier name: "imm" type: null
. : ' | . CallIndexExpr type: null
. : ' | . : Identifier name: "pcrel_lo" type: null
. : ' | . : ArgsIndices
. : ' | . : ' Identifier name: "symbol" type: null
. : ' AssemblyDefinition
. : ' | GroupedExpr type: null
. : ' | . Identifier name: "mnemonic" type: null
. : ' | . StringLiteral literal: " " (" ") type: null
. : ' | . CallIndexExpr type: null
. : ' | . : Identifier name: "register" type: null
. : ' | . : ArgsIndices
. : ' | . : ' Identifier name: "rd" type: null
. : ' | . CallIndexExpr type: null
. : ' | . : Identifier name: "hex" type: null
. : ' | . : ArgsIndices
. : ' | . : ' Identifier name: "symbol" type: null
. : ' PseudoInstructionDefinition name: "LI"
. : ' | Parameter name: "rd"
. : ' | . TypeLiteral type: null
. : ' | . : Identifier name: "Index" type: null
. : ' | Parameter name: "symbol"
. : ' | . TypeLiteral type: null
. : ' | . : Identifier name: "Bits" type: null
. : ' | . : IntegerLiteral literal: 32 (32) type: null
. : ' | InstructionCallStatement
. : ' | . Identifier name: "LUI" type: null
. : ' | . Identifier name: "rd" type: null
. : ' | . Identifier name: "rd" type: null
. : ' | . Identifier name: "imm" type: null
. : ' | . CallIndexExpr type: null
. : ' | . : Identifier name: "hi" type: null
. : ' | . : ArgsIndices
. : ' | . : ' Identifier name: "symbol" type: null
. : ' | InstructionCallStatement
. : ' | . Identifier name: "ADDI" type: null
. : ' | . Identifier name: "rd" type: null
. : ' | . Identifier name: "rd" type: null
. : ' | . Identifier name: "rs1" type: null
. : ' | . Identifier name: "rd" type: null
. : ' | . Identifier name: "imm" type: null
. : ' | . CallIndexExpr type: null
. : ' | . : Identifier name: "lo" type: null
. : ' | . : ArgsIndices
. : ' | . : ' Identifier name: "symbol" type: null
. : ' AssemblyDefinition
. : ' | GroupedExpr type: null
. : ' | . Identifier name: "mnemonic" type: null
. : ' | . StringLiteral literal: " " (" ") type: null
. : ' | . CallIndexExpr type: null
. : ' | . : Identifier name: "register" type: null
. : ' | . : ArgsIndices
. : ' | . : ' Identifier name: "rd" type: null
. : ' | . StringLiteral literal: "," (",") type: null
. : ' | . CallIndexExpr type: null
. : ' | . : Identifier name: "decimal" type: null
. : ' | . : ArgsIndices
. : ' | . : ' Identifier name: "symbol" type: null
. : InstructionSetDefinition name: "RV3264IM"
. : ' Identifier name: "RV3264I" type: null
. : ' ConstantDefinition name: "MLen2"
. : ' | BinaryExpr operator: * type: null
. : ' | . Identifier name: "MLen" type: null
. : ' | . IntegerLiteral literal: 2 (2) type: null
. : ' ConstantDefinition name: "MLen2_1"
. : ' | BinaryExpr operator: - type: null
. : ' | . Identifier name: "MLen2" type: null
. : ' | . IntegerLiteral literal: 1 (1) type: null
. : ' InstructionDefinition name: "MUL"
. : ' | Identifier name: "Rtype" type: null
. : ' | AssignmentStatement
. : ' | . CallIndexExpr type: null
. : ' | . : Identifier name: "X" type: null
. : ' | . : ArgsIndices
. : ' | . : ' Identifier name: "rd" type: null
. : ' | . CastExpr type: null
. : ' | . : GroupedExpr type: null
. : ' | . : ' BinaryExpr operator: * type: null
. : ' | . : ' | GroupedExpr type: null
. : ' | . : ' | . CastExpr type: null
. : ' | . : ' | . : CallIndexExpr type: null
. : ' | . : ' | . : ' Identifier name: "X" type: null
. : ' | . : ' | . : ' ArgsIndices
. : ' | . : ' | . : ' | Identifier name: "rs1" type: null
. : ' | . : ' | . : TypeLiteral type: null
. : ' | . : ' | . : ' Identifier name: "Bits" type: null
. : ' | . : ' | GroupedExpr type: null
. : ' | . : ' | . CastExpr type: null
. : ' | . : ' | . : CallIndexExpr type: null
. : ' | . : ' | . : ' Identifier name: "X" type: null
. : ' | . : ' | . : ' ArgsIndices
. : ' | . : ' | . : ' | Identifier name: "rs2" type: null
. : ' | . : ' | . : TypeLiteral type: null
. : ' | . : ' | . : ' Identifier name: "Bits" type: null
. : ' | . : TypeLiteral type: null
. : ' | . : ' Identifier name: "Regs" type: null
. : ' EncodingDefinition
. : ' | Identifier name: "MUL" type: null
. : ' | Identifier name: "opcode" type: null
. : ' | BinaryLiteral literal: 0b011'0011 (51) type: null
. : ' | Identifier name: "funct3" type: null
. : ' | BinaryLiteral literal: 0b000 (0) type: null
. : ' | Identifier name: "funct7" type: null
. : ' | BinaryLiteral literal: 0b000'0001 (1) type: null
. : ' AssemblyDefinition
. : ' | GroupedExpr type: null
. : ' | . Identifier name: "mnemonic" type: null
. : ' | . StringLiteral literal: " " (" ") type: null
. : ' | . CallIndexExpr type: null
. : ' | . : Identifier name: "register" type: null
. : ' | . : ArgsIndices
. : ' | . : ' Identifier name: "rd" type: null
. : ' | . StringLiteral literal: "," (",") type: null
. : ' | . CallIndexExpr type: null
. : ' | . : Identifier name: "register" type: null
. : ' | . : ArgsIndices
. : ' | . : ' Identifier name: "rs1" type: null
. : ' | . StringLiteral literal: "," (",") type: null
. : ' | . CallIndexExpr type: null
. : ' | . : Identifier name: "register" type: null
. : ' | . : ArgsIndices
. : ' | . : ' Identifier name: "rs2" type: null
. : ' InstructionDefinition name: "MULH"
. : ' | Identifier name: "Rtype" type: null
. : ' | LetStatement
. : ' | . Identifier name: "result" type: null
. : ' | . BinaryExpr operator: *# type: null
. : ' | . : GroupedExpr type: null
. : ' | . : ' CastExpr type: null
. : ' | . : ' | CallIndexExpr type: null
. : ' | . : ' | . Identifier name: "X" type: null
. : ' | . : ' | . ArgsIndices
. : ' | . : ' | . : Identifier name: "rs1" type: null
. : ' | . : ' | TypeLiteral type: null
. : ' | . : ' | . Identifier name: "SInt" type: null
. : ' | . : GroupedExpr type: null
. : ' | . : ' CastExpr type: null
. : ' | . : ' | CallIndexExpr type: null
. : ' | . : ' | . Identifier name: "X" type: null
. : ' | . : ' | . ArgsIndices
. : ' | . : ' | . : Identifier name: "rs2" type: null
. : ' | . : ' | TypeLiteral type: null
. : ' | . : ' | . Identifier name: "SInt" type: null
. : ' | . AssignmentStatement
. : ' | . : CallIndexExpr type: null
. : ' | . : ' Identifier name: "X" type: null
. : ' | . : ' ArgsIndices
. : ' | . : ' | Identifier name: "rd" type: null
. : ' | . : CallIndexExpr type: null
. : ' | . : ' Identifier name: "result" type: null
. : ' | . : ' ArgsIndices
. : ' | . : ' | RangeExpr type: null
. : ' | . : ' | . Identifier name: "MLen2_1" type: null
. : ' | . : ' | . Identifier name: "MLen" type: null
. : ' EncodingDefinition
. : ' | Identifier name: "MULH" type: null
. : ' | Identifier name: "opcode" type: null
. : ' | BinaryLiteral literal: 0b011'0011 (51) type: null
. : ' | Identifier name: "funct3" type: null
. : ' | BinaryLiteral literal: 0b001 (1) type: null
. : ' | Identifier name: "funct7" type: null
. : ' | BinaryLiteral literal: 0b000'0001 (1) type: null
. : ' AssemblyDefinition
. : ' | GroupedExpr type: null
. : ' | . Identifier name: "mnemonic" type: null
. : ' | . StringLiteral literal: " " (" ") type: null
. : ' | . CallIndexExpr type: null
. : ' | . : Identifier name: "register" type: null
. : ' | . : ArgsIndices
. : ' | . : ' Identifier name: "rd" type: null
. : ' | . StringLiteral literal: "," (",") type: null
. : ' | . CallIndexExpr type: null
. : ' | . : Identifier name: "register" type: null
. : ' | . : ArgsIndices
. : ' | . : ' Identifier name: "rs1" type: null
. : ' | . StringLiteral literal: "," (",") type: null
. : ' | . CallIndexExpr type: null
. : ' | . : Identifier name: "register" type: null
. : ' | . : ArgsIndices
. : ' | . : ' Identifier name: "rs2" type: null
. : ' InstructionDefinition name: "MULHSU"
. : ' | Identifier name: "Rtype" type: null
. : ' | LetStatement
. : ' | . Identifier name: "result" type: null
. : ' | . BinaryExpr operator: *# type: null
. : ' | . : GroupedExpr type: null
. : ' | . : ' CastExpr type: null
. : ' | . : ' | CallIndexExpr type: null
. : ' | . : ' | . Identifier name: "X" type: null
. : ' | . : ' | . ArgsIndices
. : ' | . : ' | . : Identifier name: "rs1" type: null
. : ' | . : ' | TypeLiteral type: null
. : ' | . : ' | . Identifier name: "SInt" type: null
. : ' | . : GroupedExpr type: null
. : ' | . : ' CastExpr type: null
. : ' | . : ' | CallIndexExpr type: null
. : ' | . : ' | . Identifier name: "X" type: null
. : ' | . : ' | . ArgsIndices
. : ' | . : ' | . : Identifier name: "rs2" type: null
. : ' | . : ' | TypeLiteral type: null
. : ' | . : ' | . Identifier name: "UInt" type: null
. : ' | . AssignmentStatement
. : ' | . : CallIndexExpr type: null
. : ' | . : ' Identifier name: "X" type: null
. : ' | . : ' ArgsIndices
. : ' | . : ' | Identifier name: "rd" type: null
. : ' | . : CallIndexExpr type: null
. : ' | . : ' Identifier name: "result" type: null
. : ' | . : ' ArgsIndices
. : ' | . : ' | RangeExpr type: null
. : ' | . : ' | . Identifier name: "MLen2_1" type: null
. : ' | . : ' | . Identifier name: "MLen" type: null
. : ' EncodingDefinition
. : ' | Identifier name: "MULHSU" type: null
. : ' | Identifier name: "opcode" type: null
. : ' | BinaryLiteral literal: 0b011'0011 (51) type: null
. : ' | Identifier name: "funct3" type: null
. : ' | BinaryLiteral literal: 0b010 (2) type: null
. : ' | Identifier name: "funct7" type: null
. : ' | BinaryLiteral literal: 0b000'0001 (1) type: null
. : ' AssemblyDefinition
. : ' | GroupedExpr type: null
. : ' | . Identifier name: "mnemonic" type: null
. : ' | . StringLiteral literal: " " (" ") type: null
. : ' | . CallIndexExpr type: null
. : ' | . : Identifier name: "register" type: null
. : ' | . : ArgsIndices
. : ' | . : ' Identifier name: "rd" type: null
. : ' | . StringLiteral literal: "," (",") type: null
. : ' | . CallIndexExpr type: null
. : ' | . : Identifier name: "register" type: null
. : ' | . : ArgsIndices
. : ' | . : ' Identifier name: "rs1" type: null
. : ' | . StringLiteral literal: "," (",") type: null
. : ' | . CallIndexExpr type: null
. : ' | . : Identifier name: "register" type: null
. : ' | . : ArgsIndices
. : ' | . : ' Identifier name: "rs2" type: null
. : ' InstructionDefinition name: "MULHU"
. : ' | Identifier name: "Rtype" type: null
. : ' | LetStatement
. : ' | . Identifier name: "result" type: null
. : ' | . BinaryExpr operator: *# type: null
. : ' | . : GroupedExpr type: null
. : ' | . : ' CastExpr type: null
. : ' | . : ' | CallIndexExpr type: null
. : ' | . : ' | . Identifier name: "X" type: null
. : ' | . : ' | . ArgsIndices
. : ' | . : ' | . : Identifier name: "rs1" type: null
. : ' | . : ' | TypeLiteral type: null
. : ' | . : ' | . Identifier name: "UInt" type: null
. : ' | . : GroupedExpr type: null
. : ' | . : ' CastExpr type: null
. : ' | . : ' | CallIndexExpr type: null
. : ' | . : ' | . Identifier name: "X" type: null
. : ' | . : ' | . ArgsIndices
. : ' | . : ' | . : Identifier name: "rs2" type: null
. : ' | . : ' | TypeLiteral type: null
. : ' | . : ' | . Identifier name: "UInt" type: null
. : ' | . AssignmentStatement
. : ' | . : CallIndexExpr type: null
. : ' | . : ' Identifier name: "X" type: null
. : ' | . : ' ArgsIndices
. : ' | . : ' | Identifier name: "rd" type: null
. : ' | . : CallIndexExpr type: null
. : ' | . : ' Identifier name: "result" type: null
. : ' | . : ' ArgsIndices
. : ' | . : ' | RangeExpr type: null
. : ' | . : ' | . Identifier name: "MLen2_1" type: null
. : ' | . : ' | . Identifier name: "MLen" type: null
. : ' EncodingDefinition
. : ' | Identifier name: "MULHU" type: null
. : ' | Identifier name: "opcode" type: null
. : ' | BinaryLiteral literal: 0b011'0011 (51) type: null
. : ' | Identifier name: "funct3" type: null
. : ' | BinaryLiteral literal: 0b011 (3) type: null
. : ' | Identifier name: "funct7" type: null
. : ' | BinaryLiteral literal: 0b000'0001 (1) type: null
. : ' AssemblyDefinition
. : ' | GroupedExpr type: null
. : ' | . Identifier name: "mnemonic" type: null
. : ' | . StringLiteral literal: " " (" ") type: null
. : ' | . CallIndexExpr type: null
. : ' | . : Identifier name: "register" type: null
. : ' | . : ArgsIndices
. : ' | . : ' Identifier name: "rd" type: null
. : ' | . StringLiteral literal: "," (",") type: null
. : ' | . CallIndexExpr type: null
. : ' | . : Identifier name: "register" type: null
. : ' | . : ArgsIndices
. : ' | . : ' Identifier name: "rs1" type: null
. : ' | . StringLiteral literal: "," (",") type: null
. : ' | . CallIndexExpr type: null
. : ' | . : Identifier name: "register" type: null
. : ' | . : ArgsIndices
. : ' | . : ' Identifier name: "rs2" type: null
. : ' InstructionDefinition name: "DIV"
. : ' | Identifier name: "Rtype" type: null
. : ' | LetStatement
. : ' | . Identifier name: "dividend" type: null
. : ' | . CastExpr type: null
. : ' | . : CallIndexExpr type: null
. : ' | . : ' Identifier name: "X" type: null
. : ' | . : ' ArgsIndices
. : ' | . : ' | Identifier name: "rs1" type: null
. : ' | . : TypeLiteral type: null
. : ' | . : ' Identifier name: "SIntR" type: null
. : ' | . LetStatement
. : ' | . : Identifier name: "divisor" type: null
. : ' | . : CastExpr type: null
. : ' | . : ' CallIndexExpr type: null
. : ' | . : ' | Identifier name: "X" type: null
. : ' | . : ' | ArgsIndices
. : ' | . : ' | . Identifier name: "rs2" type: null
. : ' | . : ' TypeLiteral type: null
. : ' | . : ' | Identifier name: "SIntR" type: null
. : ' | . : LetStatement
. : ' | . : ' Identifier name: "AllOnes" type: null
. : ' | . : ' CastExpr type: null
. : ' | . : ' | GroupedExpr type: null
. : ' | . : ' | . UnaryExpr operator: UnOp - type: null
. : ' | . : ' | . : GroupedExpr type: null
. : ' | . : ' | . : ' CastExpr type: null
. : ' | . : ' | . : ' | IntegerLiteral literal: 1 (1) type: null
. : ' | . : ' | . : ' | TypeLiteral type: null
. : ' | . : ' | . : ' | . Identifier name: "SIntR" type: null
. : ' | . : ' | TypeLiteral type: null
. : ' | . : ' | . Identifier name: "SIntR" type: null
. : ' | . : ' LetStatement
. : ' | . : ' | Identifier name: "result" type: null
. : ' | . : ' | IfExpr type: null
. : ' | . : ' | . BinaryExpr operator: = type: null
. : ' | . : ' | . : Identifier name: "divisor" type: null
. : ' | . : ' | . : GroupedExpr type: null
. : ' | . : ' | . : ' CastExpr type: null
. : ' | . : ' | . : ' | IntegerLiteral literal: 0 (0) type: null
. : ' | . : ' | . : ' | TypeLiteral type: null
. : ' | . : ' | . : ' | . Identifier name: "SIntR" type: null
. : ' | . : ' | . Identifier name: "AllOnes" type: null
. : ' | . : ' | . LetExpr type: null
. : ' | . : ' | . : Identifier name: "MinInt" type: null
. : ' | . : ' | . : CastExpr type: null
. : ' | . : ' | . : ' GroupedExpr type: null
. : ' | . : ' | . : ' | BinaryExpr operator: << type: null
. : ' | . : ' | . : ' | . GroupedExpr type: null
. : ' | . : ' | . : ' | . : CastExpr type: null
. : ' | . : ' | . : ' | . : ' IntegerLiteral literal: 1 (1) type: null
. : ' | . : ' | . : ' | . : ' TypeLiteral type: null
. : ' | . : ' | . : ' | . : ' | Identifier name: "Regs" type: null
. : ' | . : ' | . : ' | . GroupedExpr type: null
. : ' | . : ' | . : ' | . : BinaryExpr operator: - type: null
. : ' | . : ' | . : ' | . : ' GroupedExpr type: null
. : ' | . : ' | . : ' | . : ' | Identifier name: "MLen" type: null
. : ' | . : ' | . : ' | . : ' IntegerLiteral literal: 1 (1) type: null
. : ' | . : ' | . : ' TypeLiteral type: null
. : ' | . : ' | . : ' | Identifier name: "SIntR" type: null
. : ' | . : ' | . : IfExpr type: null
. : ' | . : ' | . : ' BinaryExpr operator: & type: null
. : ' | . : ' | . : ' | GroupedExpr type: null
. : ' | . : ' | . : ' | . BinaryExpr operator: = type: null
. : ' | . : ' | . : ' | . : Identifier name: "dividend" type: null
. : ' | . : ' | . : ' | . : Identifier name: "MinInt" type: null
. : ' | . : ' | . : ' | GroupedExpr type: null
. : ' | . : ' | . : ' | . BinaryExpr operator: = type: null
. : ' | . : ' | . : ' | . : Identifier name: "divisor" type: null
. : ' | . : ' | . : ' | . : Identifier name: "AllOnes" type: null
. : ' | . : ' | . : ' Identifier name: "MinInt" type: null
. : ' | . : ' | . : ' BinaryExpr operator: / type: null
. : ' | . : ' | . : ' | Identifier name: "dividend" type: null
. : ' | . : ' | . : ' | Identifier name: "divisor" type: null
. : ' | . : ' | AssignmentStatement
. : ' | . : ' | . CallIndexExpr type: null
. : ' | . : ' | . : Identifier name: "X" type: null
. : ' | . : ' | . : ArgsIndices
. : ' | . : ' | . : ' Identifier name: "rd" type: null
. : ' | . : ' | . CastExpr type: null
. : ' | . : ' | . : GroupedExpr type: null
. : ' | . : ' | . : ' CastExpr type: null
. : ' | . : ' | . : ' | Identifier name: "result" type: null
. : ' | . : ' | . : ' | TypeLiteral type: null
. : ' | . : ' | . : ' | . Identifier name: "SInt" type: null
. : ' | . : ' | . : TypeLiteral type: null
. : ' | . : ' | . : ' Identifier name: "Regs" type: null
. : ' EncodingDefinition
. : ' | Identifier name: "DIV" type: null
. : ' | Identifier name: "opcode" type: null
. : ' | BinaryLiteral literal: 0b011'0011 (51) type: null
. : ' | Identifier name: "funct3" type: null
. : ' | BinaryLiteral literal: 0b100 (4) type: null
. : ' | Identifier name: "funct7" type: null
. : ' | BinaryLiteral literal: 0b000'0001 (1) type: null
. : ' AssemblyDefinition
. : ' | GroupedExpr type: null
. : ' | . Identifier name: "mnemonic" type: null
. : ' | . StringLiteral literal: " " (" ") type: null
. : ' | . CallIndexExpr type: null
. : ' | . : Identifier name: "register" type: null
. : ' | . : ArgsIndices
. : ' | . : ' Identifier name: "rd" type: null
. : ' | . StringLiteral literal: "," (",") type: null
. : ' | . CallIndexExpr type: null
. : ' | . : Identifier name: "register" type: null
. : ' | . : ArgsIndices
. : ' | . : ' Identifier name: "rs1" type: null
. : ' | . StringLiteral literal: "," (",") type: null
. : ' | . CallIndexExpr type: null
. : ' | . : Identifier name: "register" type: null
. : ' | . : ArgsIndices
. : ' | . : ' Identifier name: "rs2" type: null
. : ' InstructionDefinition name: "DIVU"
. : ' | Identifier name: "Rtype" type: null
. : ' | LetStatement
. : ' | . Identifier name: "dividend" type: null
. : ' | . CastExpr type: null
. : ' | . : CallIndexExpr type: null
. : ' | . : ' Identifier name: "X" type: null
. : ' | . : ' ArgsIndices
. : ' | . : ' | Identifier name: "rs1" type: null
. : ' | . : TypeLiteral type: null
. : ' | . : ' Identifier name: "UIntR" type: null
. : ' | . LetStatement
. : ' | . : Identifier name: "divisor" type: null
. : ' | . : CastExpr type: null
. : ' | . : ' CallIndexExpr type: null
. : ' | . : ' | Identifier name: "X" type: null
. : ' | . : ' | ArgsIndices
. : ' | . : ' | . Identifier name: "rs2" type: null
. : ' | . : ' TypeLiteral type: null
. : ' | . : ' | Identifier name: "UIntR" type: null
. : ' | . : LetStatement
. : ' | . : ' Identifier name: "AllOnes" type: null
. : ' | . : ' CastExpr type: null
. : ' | . : ' | GroupedExpr type: null
. : ' | . : ' | . UnaryExpr operator: UnOp - type: null
. : ' | . : ' | . : GroupedExpr type: null
. : ' | . : ' | . : ' CastExpr type: null
. : ' | . : ' | . : ' | IntegerLiteral literal: 1 (1) type: null
. : ' | . : ' | . : ' | TypeLiteral type: null
. : ' | . : ' | . : ' | . Identifier name: "SIntR" type: null
. : ' | . : ' | TypeLiteral type: null
. : ' | . : ' | . Identifier name: "UIntR" type: null
. : ' | . : ' LetStatement
. : ' | . : ' | Identifier name: "result" type: null
. : ' | . : ' | IfExpr type: null
. : ' | . : ' | . BinaryExpr operator: = type: null
. : ' | . : ' | . : Identifier name: "divisor" type: null
. : ' | . : ' | . : GroupedExpr type: null
. : ' | . : ' | . : ' CastExpr type: null
. : ' | . : ' | . : ' | IntegerLiteral literal: 0 (0) type: null
. : ' | . : ' | . : ' | TypeLiteral type: null
. : ' | . : ' | . : ' | . Identifier name: "UIntR" type: null
. : ' | . : ' | . Identifier name: "AllOnes" type: null
. : ' | . : ' | . BinaryExpr operator: / type: null
. : ' | . : ' | . : Identifier name: "dividend" type: null
. : ' | . : ' | . : Identifier name: "divisor" type: null
. : ' | . : ' | AssignmentStatement
. : ' | . : ' | . CallIndexExpr type: null
. : ' | . : ' | . : Identifier name: "X" type: null
. : ' | . : ' | . : ArgsIndices
. : ' | . : ' | . : ' Identifier name: "rd" type: null
. : ' | . : ' | . CastExpr type: null
. : ' | . : ' | . : GroupedExpr type: null
. : ' | . : ' | . : ' CastExpr type: null
. : ' | . : ' | . : ' | Identifier name: "result" type: null
. : ' | . : ' | . : ' | TypeLiteral type: null
. : ' | . : ' | . : ' | . Identifier name: "SInt" type: null
. : ' | . : ' | . : TypeLiteral type: null
. : ' | . : ' | . : ' Identifier name: "Regs" type: null
. : ' EncodingDefinition
. : ' | Identifier name: "DIVU" type: null
. : ' | Identifier name: "opcode" type: null
. : ' | BinaryLiteral literal: 0b011'0011 (51) type: null
. : ' | Identifier name: "funct3" type: null
. : ' | BinaryLiteral literal: 0b101 (5) type: null
. : ' | Identifier name: "funct7" type: null
. : ' | BinaryLiteral literal: 0b000'0001 (1) type: null
. : ' AssemblyDefinition
. : ' | GroupedExpr type: null
. : ' | . Identifier name: "mnemonic" type: null
. : ' | . StringLiteral literal: " " (" ") type: null
. : ' | . CallIndexExpr type: null
. : ' | . : Identifier name: "register" type: null
. : ' | . : ArgsIndices
. : ' | . : ' Identifier name: "rd" type: null
. : ' | . StringLiteral literal: "," (",") type: null
. : ' | . CallIndexExpr type: null
. : ' | . : Identifier name: "register" type: null
. : ' | . : ArgsIndices
. : ' | . : ' Identifier name: "rs1" type: null
. : ' | . StringLiteral literal: "," (",") type: null
. : ' | . CallIndexExpr type: null
. : ' | . : Identifier name: "register" type: null
. : ' | . : ArgsIndices
. : ' | . : ' Identifier name: "rs2" type: null
. : ' InstructionDefinition name: "REM"
. : ' | Identifier name: "Rtype" type: null
. : ' | LetStatement
. : ' | . Identifier name: "dividend" type: null
. : ' | . CastExpr type: null
. : ' | . : CallIndexExpr type: null
. : ' | . : ' Identifier name: "X" type: null
. : ' | . : ' ArgsIndices
. : ' | . : ' | Identifier name: "rs1" type: null
. : ' | . : TypeLiteral type: null
. : ' | . : ' Identifier name: "SIntR" type: null
. : ' | . LetStatement
. : ' | . : Identifier name: "divisor" type: null
. : ' | . : CastExpr type: null
. : ' | . : ' CallIndexExpr type: null
. : ' | . : ' | Identifier name: "X" type: null
. : ' | . : ' | ArgsIndices
. : ' | . : ' | . Identifier name: "rs2" type: null
. : ' | . : ' TypeLiteral type: null
. : ' | . : ' | Identifier name: "SIntR" type: null
. : ' | . : LetStatement
. : ' | . : ' Identifier name: "AllOnes" type: null
. : ' | . : ' CastExpr type: null
. : ' | . : ' | GroupedExpr type: null
. : ' | . : ' | . UnaryExpr operator: UnOp - type: null
. : ' | . : ' | . : GroupedExpr type: null
. : ' | . : ' | . : ' CastExpr type: null
. : ' | . : ' | . : ' | IntegerLiteral literal: 1 (1) type: null
. : ' | . : ' | . : ' | TypeLiteral type: null
. : ' | . : ' | . : ' | . Identifier name: "SIntR" type: null
. : ' | . : ' | TypeLiteral type: null
. : ' | . : ' | . Identifier name: "SIntR" type: null
. : ' | . : ' LetStatement
. : ' | . : ' | Identifier name: "result" type: null
. : ' | . : ' | IfExpr type: null
. : ' | . : ' | . BinaryExpr operator: = type: null
. : ' | . : ' | . : Identifier name: "divisor" type: null
. : ' | . : ' | . : GroupedExpr type: null
. : ' | . : ' | . : ' CastExpr type: null
. : ' | . : ' | . : ' | IntegerLiteral literal: 0 (0) type: null
. : ' | . : ' | . : ' | TypeLiteral type: null
. : ' | . : ' | . : ' | . Identifier name: "SIntR" type: null
. : ' | . : ' | . Identifier name: "dividend" type: null
. : ' | . : ' | . LetExpr type: null
. : ' | . : ' | . : Identifier name: "MinInt" type: null
. : ' | . : ' | . : CastExpr type: null
. : ' | . : ' | . : ' GroupedExpr type: null
. : ' | . : ' | . : ' | BinaryExpr operator: << type: null
. : ' | . : ' | . : ' | . GroupedExpr type: null
. : ' | . : ' | . : ' | . : CastExpr type: null
. : ' | . : ' | . : ' | . : ' IntegerLiteral literal: 1 (1) type: null
. : ' | . : ' | . : ' | . : ' TypeLiteral type: null
. : ' | . : ' | . : ' | . : ' | Identifier name: "Regs" type: null
. : ' | . : ' | . : ' | . GroupedExpr type: null
. : ' | . : ' | . : ' | . : BinaryExpr operator: - type: null
. : ' | . : ' | . : ' | . : ' GroupedExpr type: null
. : ' | . : ' | . : ' | . : ' | Identifier name: "MLen" type: null
. : ' | . : ' | . : ' | . : ' IntegerLiteral literal: 1 (1) type: null
. : ' | . : ' | . : ' TypeLiteral type: null
. : ' | . : ' | . : ' | Identifier name: "SIntR" type: null
. : ' | . : ' | . : IfExpr type: null
. : ' | . : ' | . : ' BinaryExpr operator: & type: null
. : ' | . : ' | . : ' | GroupedExpr type: null
. : ' | . : ' | . : ' | . BinaryExpr operator: = type: null
. : ' | . : ' | . : ' | . : Identifier name: "dividend" type: null
. : ' | . : ' | . : ' | . : Identifier name: "MinInt" type: null
. : ' | . : ' | . : ' | GroupedExpr type: null
. : ' | . : ' | . : ' | . BinaryExpr operator: = type: null
. : ' | . : ' | . : ' | . : Identifier name: "divisor" type: null
. : ' | . : ' | . : ' | . : Identifier name: "AllOnes" type: null
. : ' | . : ' | . : ' IntegerLiteral literal: 0 (0) type: null
. : ' | . : ' | . : ' BinaryExpr operator: % type: null
. : ' | . : ' | . : ' | Identifier name: "dividend" type: null
. : ' | . : ' | . : ' | Identifier name: "divisor" type: null
. : ' | . : ' | AssignmentStatement
. : ' | . : ' | . CallIndexExpr type: null
. : ' | . : ' | . : Identifier name: "X" type: null
. : ' | . : ' | . : ArgsIndices
. : ' | . : ' | . : ' Identifier name: "rd" type: null
. : ' | . : ' | . CastExpr type: null
. : ' | . : ' | . : GroupedExpr type: null
. : ' | . : ' | . : ' CastExpr type: null
. : ' | . : ' | . : ' | Identifier name: "result" type: null
. : ' | . : ' | . : ' | TypeLiteral type: null
. : ' | . : ' | . : ' | . Identifier name: "SInt" type: null
. : ' | . : ' | . : TypeLiteral type: null
. : ' | . : ' | . : ' Identifier name: "Regs" type: null
. : ' EncodingDefinition
. : ' | Identifier name: "REM" type: null
. : ' | Identifier name: "opcode" type: null
. : ' | BinaryLiteral literal: 0b011'0011 (51) type: null
. : ' | Identifier name: "funct3" type: null
. : ' | BinaryLiteral literal: 0b110 (6) type: null
. : ' | Identifier name: "funct7" type: null
. : ' | BinaryLiteral literal: 0b000'0001 (1) type: null
. : ' AssemblyDefinition
. : ' | GroupedExpr type: null
. : ' | . Identifier name: "mnemonic" type: null
. : ' | . StringLiteral literal: " " (" ") type: null
. : ' | . CallIndexExpr type: null
. : ' | . : Identifier name: "register" type: null
. : ' | . : ArgsIndices
. : ' | . : ' Identifier name: "rd" type: null
. : ' | . StringLiteral literal: "," (",") type: null
. : ' | . CallIndexExpr type: null
. : ' | . : Identifier name: "register" type: null
. : ' | . : ArgsIndices
. : ' | . : ' Identifier name: "rs1" type: null
. : ' | . StringLiteral literal: "," (",") type: null
. : ' | . CallIndexExpr type: null
. : ' | . : Identifier name: "register" type: null
. : ' | . : ArgsIndices
. : ' | . : ' Identifier name: "rs2" type: null
. : ' InstructionDefinition name: "REMU"
. : ' | Identifier name: "Rtype" type: null
. : ' | LetStatement
. : ' | . Identifier name: "dividend" type: null
. : ' | . CastExpr type: null
. : ' | . : CallIndexExpr type: null
. : ' | . : ' Identifier name: "X" type: null
. : ' | . : ' ArgsIndices
. : ' | . : ' | Identifier name: "rs1" type: null
. : ' | . : TypeLiteral type: null
. : ' | . : ' Identifier name: "UIntR" type: null
. : ' | . LetStatement
. : ' | . : Identifier name: "divisor" type: null
. : ' | . : CastExpr type: null
. : ' | . : ' CallIndexExpr type: null
. : ' | . : ' | Identifier name: "X" type: null
. : ' | . : ' | ArgsIndices
. : ' | . : ' | . Identifier name: "rs2" type: null
. : ' | . : ' TypeLiteral type: null
. : ' | . : ' | Identifier name: "UIntR" type: null
. : ' | . : LetStatement
. : ' | . : ' Identifier name: "AllOnes" type: null
. : ' | . : ' CastExpr type: null
. : ' | . : ' | GroupedExpr type: null
. : ' | . : ' | . UnaryExpr operator: UnOp - type: null
. : ' | . : ' | . : GroupedExpr type: null
. : ' | . : ' | . : ' CastExpr type: null
. : ' | . : ' | . : ' | IntegerLiteral literal: 1 (1) type: null
. : ' | . : ' | . : ' | TypeLiteral type: null
. : ' | . : ' | . : ' | . Identifier name: "SIntR" type: null
. : ' | . : ' | TypeLiteral type: null
. : ' | . : ' | . Identifier name: "UIntR" type: null
. : ' | . : ' LetStatement
. : ' | . : ' | Identifier name: "result" type: null
. : ' | . : ' | IfExpr type: null
. : ' | . : ' | . BinaryExpr operator: = type: null
. : ' | . : ' | . : Identifier name: "divisor" type: null
. : ' | . : ' | . : GroupedExpr type: null
. : ' | . : ' | . : ' CastExpr type: null
. : ' | . : ' | . : ' | IntegerLiteral literal: 0 (0) type: null
. : ' | . : ' | . : ' | TypeLiteral type: null
. : ' | . : ' | . : ' | . Identifier name: "UIntR" type: null
. : ' | . : ' | . Identifier name: "dividend" type: null
. : ' | . : ' | . BinaryExpr operator: % type: null
. : ' | . : ' | . : Identifier name: "dividend" type: null
. : ' | . : ' | . : Identifier name: "divisor" type: null
. : ' | . : ' | AssignmentStatement
. : ' | . : ' | . CallIndexExpr type: null
. : ' | . : ' | . : Identifier name: "X" type: null
. : ' | . : ' | . : ArgsIndices
. : ' | . : ' | . : ' Identifier name: "rd" type: null
. : ' | . : ' | . CastExpr type: null
. : ' | . : ' | . : GroupedExpr type: null
. : ' | . : ' | . : ' CastExpr type: null
. : ' | . : ' | . : ' | Identifier name: "result" type: null
. : ' | . : ' | . : ' | TypeLiteral type: null
. : ' | . : ' | . : ' | . Identifier name: "SInt" type: null
. : ' | . : ' | . : TypeLiteral type: null
. : ' | . : ' | . : ' Identifier name: "Regs" type: null
. : ' EncodingDefinition
. : ' | Identifier name: "REMU" type: null
. : ' | Identifier name: "opcode" type: null
. : ' | BinaryLiteral literal: 0b011'0011 (51) type: null
. : ' | Identifier name: "funct3" type: null
. : ' | BinaryLiteral literal: 0b111 (7) type: null
. : ' | Identifier name: "funct7" type: null
. : ' | BinaryLiteral literal: 0b000'0001 (1) type: null
. : ' AssemblyDefinition
. : ' | GroupedExpr type: null
. : ' | . Identifier name: "mnemonic" type: null
. : ' | . StringLiteral literal: " " (" ") type: null
. : ' | . CallIndexExpr type: null
. : ' | . : Identifier name: "register" type: null
. : ' | . : ArgsIndices
. : ' | . : ' Identifier name: "rd" type: null
. : ' | . StringLiteral literal: "," (",") type: null
. : ' | . CallIndexExpr type: null
. : ' | . : Identifier name: "register" type: null
. : ' | . : ArgsIndices
. : ' | . : ' Identifier name: "rs1" type: null
. : ' | . StringLiteral literal: "," (",") type: null
. : ' | . CallIndexExpr type: null
. : ' | . : Identifier name: "register" type: null
. : ' | . : ArgsIndices
. : ' | . : ' Identifier name: "rs2" type: null
. : ' InstructionDefinition name: "MULW"
. : ' | Identifier name: "Rtype" type: null
. : ' | AssignmentStatement
. : ' | . CallIndexExpr type: null
. : ' | . : Identifier name: "X" type: null
. : ' | . : ArgsIndices
. : ' | . : ' Identifier name: "rd" type: null
. : ' | . CastExpr type: null
. : ' | . : GroupedExpr type: null
. : ' | . : ' CastExpr type: null
. : ' | . : ' | GroupedExpr type: null
. : ' | . : ' | . BinaryExpr operator: * type: null
. : ' | . : ' | . : GroupedExpr type: null
. : ' | . : ' | . : ' CastExpr type: null
. : ' | . : ' | . : ' | CallIndexExpr type: null
. : ' | . : ' | . : ' | . Identifier name: "X" type: null
. : ' | . : ' | . : ' | . ArgsIndices
. : ' | . : ' | . : ' | . : Identifier name: "rs1" type: null
. : ' | . : ' | . : ' | TypeLiteral type: null
. : ' | . : ' | . : ' | . Identifier name: "SIntW" type: null
. : ' | . : ' | . : GroupedExpr type: null
. : ' | . : ' | . : ' CastExpr type: null
. : ' | . : ' | . : ' | CallIndexExpr type: null
. : ' | . : ' | . : ' | . Identifier name: "X" type: null
. : ' | . : ' | . : ' | . ArgsIndices
. : ' | . : ' | . : ' | . : Identifier name: "rs2" type: null
. : ' | . : ' | . : ' | TypeLiteral type: null
. : ' | . : ' | . : ' | . Identifier name: "SIntW" type: null
. : ' | . : ' | TypeLiteral type: null
. : ' | . : ' | . Identifier name: "SInt" type: null
. : ' | . : TypeLiteral type: null
. : ' | . : ' Identifier name: "SIntR" type: null
. : ' EncodingDefinition
. : ' | Identifier name: "MULW" type: null
. : ' | Identifier name: "opcode" type: null
. : ' | BinaryLiteral literal: 0b011'1011 (59) type: null
. : ' | Identifier name: "funct3" type: null
. : ' | BinaryLiteral literal: 0b000 (0) type: null
. : ' | Identifier name: "funct7" type: null
. : ' | BinaryLiteral literal: 0b000'0001 (1) type: null
. : ' AssemblyDefinition
. : ' | GroupedExpr type: null
. : ' | . Identifier name: "mnemonic" type: null
. : ' | . StringLiteral literal: " " (" ") type: null
. : ' | . CallIndexExpr type: null
. : ' | . : Identifier name: "register" type: null
. : ' | . : ArgsIndices
. : ' | . : ' Identifier name: "rd" type: null
. : ' | . StringLiteral literal: "," (",") type: null
. : ' | . CallIndexExpr type: null
. : ' | . : Identifier name: "register" type: null
. : ' | . : ArgsIndices
. : ' | . : ' Identifier name: "rs1" type: null
. : ' | . StringLiteral literal: "," (",") type: null
. : ' | . CallIndexExpr type: null
. : ' | . : Identifier name: "register" type: null
. : ' | . : ArgsIndices
. : ' | . : ' Identifier name: "rs2" type: null
. : ' InstructionDefinition name: "DIVW"
. : ' | Identifier name: "Rtype" type: null
. : ' | LetStatement
. : ' | . Identifier name: "dividend" type: null
. : ' | . CastExpr type: null
. : ' | . : CallIndexExpr type: null
. : ' | . : ' Identifier name: "X" type: null
. : ' | . : ' ArgsIndices
. : ' | . : ' | Identifier name: "rs1" type: null
. : ' | . : TypeLiteral type: null
. : ' | . : ' Identifier name: "SIntW" type: null
. : ' | . LetStatement
. : ' | . : Identifier name: "divisor" type: null
. : ' | . : CastExpr type: null
. : ' | . : ' CallIndexExpr type: null
. : ' | . : ' | Identifier name: "X" type: null
. : ' | . : ' | ArgsIndices
. : ' | . : ' | . Identifier name: "rs2" type: null
. : ' | . : ' TypeLiteral type: null
. : ' | . : ' | Identifier name: "SIntW" type: null
. : ' | . : LetStatement
. : ' | . : ' Identifier name: "AllOnes" type: null
. : ' | . : ' CastExpr type: null
. : ' | . : ' | GroupedExpr type: null
. : ' | . : ' | . UnaryExpr operator: UnOp - type: null
. : ' | . : ' | . : GroupedExpr type: null
. : ' | . : ' | . : ' CastExpr type: null
. : ' | . : ' | . : ' | IntegerLiteral literal: 1 (1) type: null
. : ' | . : ' | . : ' | TypeLiteral type: null
. : ' | . : ' | . : ' | . Identifier name: "SIntR" type: null
. : ' | . : ' | TypeLiteral type: null
. : ' | . : ' | . Identifier name: "SIntW" type: null
. : ' | . : ' LetStatement
. : ' | . : ' | Identifier name: "result" type: null
. : ' | . : ' | IfExpr type: null
. : ' | . : ' | . BinaryExpr operator: = type: null
. : ' | . : ' | . : Identifier name: "divisor" type: null
. : ' | . : ' | . : GroupedExpr type: null
. : ' | . : ' | . : ' CastExpr type: null
. : ' | . : ' | . : ' | IntegerLiteral literal: 0 (0) type: null
. : ' | . : ' | . : ' | TypeLiteral type: null
. : ' | . : ' | . : ' | . Identifier name: "SIntW" type: null
. : ' | . : ' | . Identifier name: "AllOnes" type: null
. : ' | . : ' | . LetExpr type: null
. : ' | . : ' | . : Identifier name: "MinInt" type: null
. : ' | . : ' | . : CastExpr type: null
. : ' | . : ' | . : ' GroupedExpr type: null
. : ' | . : ' | . : ' | BinaryExpr operator: << type: null
. : ' | . : ' | . : ' | . GroupedExpr type: null
. : ' | . : ' | . : ' | . : CastExpr type: null
. : ' | . : ' | . : ' | . : ' IntegerLiteral literal: 1 (1) type: null
. : ' | . : ' | . : ' | . : ' TypeLiteral type: null
. : ' | . : ' | . : ' | . : ' | Identifier name: "Regs" type: null
. : ' | . : ' | . : ' | . GroupedExpr type: null
. : ' | . : ' | . : ' | . : BinaryExpr operator: - type: null
. : ' | . : ' | . : ' | . : ' GroupedExpr type: null
. : ' | . : ' | . : ' | . : ' | Identifier name: "WLen" type: null
. : ' | . : ' | . : ' | . : ' IntegerLiteral literal: 1 (1) type: null
. : ' | . : ' | . : ' TypeLiteral type: null
. : ' | . : ' | . : ' | Identifier name: "SIntW" type: null
. : ' | . : ' | . : IfExpr type: null
. : ' | . : ' | . : ' BinaryExpr operator: & type: null
. : ' | . : ' | . : ' | GroupedExpr type: null
. : ' | . : ' | . : ' | . BinaryExpr operator: = type: null
. : ' | . : ' | . : ' | . : Identifier name: "dividend" type: null
. : ' | . : ' | . : ' | . : Identifier name: "MinInt" type: null
. : ' | . : ' | . : ' | GroupedExpr type: null
. : ' | . : ' | . : ' | . BinaryExpr operator: = type: null
. : ' | . : ' | . : ' | . : Identifier name: "divisor" type: null
. : ' | . : ' | . : ' | . : Identifier name: "AllOnes" type: null
. : ' | . : ' | . : ' Identifier name: "MinInt" type: null
. : ' | . : ' | . : ' BinaryExpr operator: / type: null
. : ' | . : ' | . : ' | Identifier name: "dividend" type: null
. : ' | . : ' | . : ' | Identifier name: "divisor" type: null
. : ' | . : ' | AssignmentStatement
. : ' | . : ' | . CallIndexExpr type: null
. : ' | . : ' | . : Identifier name: "X" type: null
. : ' | . : ' | . : ArgsIndices
. : ' | . : ' | . : ' Identifier name: "rd" type: null
. : ' | . : ' | . CastExpr type: null
. : ' | . : ' | . : GroupedExpr type: null
. : ' | . : ' | . : ' CastExpr type: null
. : ' | . : ' | . : ' | Identifier name: "result" type: null
. : ' | . : ' | . : ' | TypeLiteral type: null
. : ' | . : ' | . : ' | . Identifier name: "SInt" type: null
. : ' | . : ' | . : TypeLiteral type: null
. : ' | . : ' | . : ' Identifier name: "Regs" type: null
. : ' EncodingDefinition
. : ' | Identifier name: "DIVW" type: null
. : ' | Identifier name: "opcode" type: null
. : ' | BinaryLiteral literal: 0b011'1011 (59) type: null
. : ' | Identifier name: "funct3" type: null
. : ' | BinaryLiteral literal: 0b100 (4) type: null
. : ' | Identifier name: "funct7" type: null
. : ' | BinaryLiteral literal: 0b000'0001 (1) type: null
. : ' AssemblyDefinition
. : ' | GroupedExpr type: null
. : ' | . Identifier name: "mnemonic" type: null
. : ' | . StringLiteral literal: " " (" ") type: null
. : ' | . CallIndexExpr type: null
. : ' | . : Identifier name: "register" type: null
. : ' | . : ArgsIndices
. : ' | . : ' Identifier name: "rd" type: null
. : ' | . StringLiteral literal: "," (",") type: null
. : ' | . CallIndexExpr type: null
. : ' | . : Identifier name: "register" type: null
. : ' | . : ArgsIndices
. : ' | . : ' Identifier name: "rs1" type: null
. : ' | . StringLiteral literal: "," (",") type: null
. : ' | . CallIndexExpr type: null
. : ' | . : Identifier name: "register" type: null
. : ' | . : ArgsIndices
. : ' | . : ' Identifier name: "rs2" type: null
. : ' InstructionDefinition name: "DIVUW"
. : ' | Identifier name: "Rtype" type: null
. : ' | LetStatement
. : ' | . Identifier name: "dividend" type: null
. : ' | . CastExpr type: null
. : ' | . : CallIndexExpr type: null
. : ' | . : ' Identifier name: "X" type: null
. : ' | . : ' ArgsIndices
. : ' | . : ' | Identifier name: "rs1" type: null
. : ' | . : TypeLiteral type: null
. : ' | . : ' Identifier name: "UIntW" type: null
. : ' | . LetStatement
. : ' | . : Identifier name: "divisor" type: null
. : ' | . : CastExpr type: null
. : ' | . : ' CallIndexExpr type: null
. : ' | . : ' | Identifier name: "X" type: null
. : ' | . : ' | ArgsIndices
. : ' | . : ' | . Identifier name: "rs2" type: null
. : ' | . : ' TypeLiteral type: null
. : ' | . : ' | Identifier name: "UIntW" type: null
. : ' | . : LetStatement
. : ' | . : ' Identifier name: "AllOnes" type: null
. : ' | . : ' CastExpr type: null
. : ' | . : ' | GroupedExpr type: null
. : ' | . : ' | . UnaryExpr operator: UnOp - type: null
. : ' | . : ' | . : GroupedExpr type: null
. : ' | . : ' | . : ' CastExpr type: null
. : ' | . : ' | . : ' | IntegerLiteral literal: 1 (1) type: null
. : ' | . : ' | . : ' | TypeLiteral type: null
. : ' | . : ' | . : ' | . Identifier name: "SIntR" type: null
. : ' | . : ' | TypeLiteral type: null
. : ' | . : ' | . Identifier name: "UIntW" type: null
. : ' | . : ' LetStatement
. : ' | . : ' | Identifier name: "result" type: null
. : ' | . : ' | IfExpr type: null
. : ' | . : ' | . BinaryExpr operator: = type: null
. : ' | . : ' | . : Identifier name: "divisor" type: null
. : ' | . : ' | . : GroupedExpr type: null
. : ' | . : ' | . : ' CastExpr type: null
. : ' | . : ' | . : ' | IntegerLiteral literal: 0 (0) type: null
. : ' | . : ' | . : ' | TypeLiteral type: null
. : ' | . : ' | . : ' | . Identifier name: "UIntW" type: null
. : ' | . : ' | . Identifier name: "AllOnes" type: null
. : ' | . : ' | . BinaryExpr operator: / type: null
. : ' | . : ' | . : Identifier name: "dividend" type: null
. : ' | . : ' | . : Identifier name: "divisor" type: null
. : ' | . : ' | AssignmentStatement
. : ' | . : ' | . CallIndexExpr type: null
. : ' | . : ' | . : Identifier name: "X" type: null
. : ' | . : ' | . : ArgsIndices
. : ' | . : ' | . : ' Identifier name: "rd" type: null
. : ' | . : ' | . CastExpr type: null
. : ' | . : ' | . : GroupedExpr type: null
. : ' | . : ' | . : ' CastExpr type: null
. : ' | . : ' | . : ' | Identifier name: "result" type: null
. : ' | . : ' | . : ' | TypeLiteral type: null
. : ' | . : ' | . : ' | . Identifier name: "SInt" type: null
. : ' | . : ' | . : TypeLiteral type: null
. : ' | . : ' | . : ' Identifier name: "Regs" type: null
. : ' EncodingDefinition
. : ' | Identifier name: "DIVUW" type: null
. : ' | Identifier name: "opcode" type: null
. : ' | BinaryLiteral literal: 0b011'1011 (59) type: null
. : ' | Identifier name: "funct3" type: null
. : ' | BinaryLiteral literal: 0b101 (5) type: null
. : ' | Identifier name: "funct7" type: null
. : ' | BinaryLiteral literal: 0b000'0001 (1) type: null
. : ' AssemblyDefinition
. : ' | GroupedExpr type: null
. : ' | . Identifier name: "mnemonic" type: null
. : ' | . StringLiteral literal: " " (" ") type: null
. : ' | . CallIndexExpr type: null
. : ' | . : Identifier name: "register" type: null
. : ' | . : ArgsIndices
. : ' | . : ' Identifier name: "rd" type: null
. : ' | . StringLiteral literal: "," (",") type: null
. : ' | . CallIndexExpr type: null
. : ' | . : Identifier name: "register" type: null
. : ' | . : ArgsIndices
. : ' | . : ' Identifier name: "rs1" type: null
. : ' | . StringLiteral literal: "," (",") type: null
. : ' | . CallIndexExpr type: null
. : ' | . : Identifier name: "register" type: null
. : ' | . : ArgsIndices
. : ' | . : ' Identifier name: "rs2" type: null
. : ' InstructionDefinition name: "REMW"
. : ' | Identifier name: "Rtype" type: null
. : ' | LetStatement
. : ' | . Identifier name: "dividend" type: null
. : ' | . CastExpr type: null
. : ' | . : CallIndexExpr type: null
. : ' | . : ' Identifier name: "X" type: null
. : ' | . : ' ArgsIndices
. : ' | . : ' | Identifier name: "rs1" type: null
. : ' | . : TypeLiteral type: null
. : ' | . : ' Identifier name: "SIntW" type: null
. : ' | . LetStatement
. : ' | . : Identifier name: "divisor" type: null
. : ' | . : CastExpr type: null
. : ' | . : ' CallIndexExpr type: null
. : ' | . : ' | Identifier name: "X" type: null
. : ' | . : ' | ArgsIndices
. : ' | . : ' | . Identifier name: "rs2" type: null
. : ' | . : ' TypeLiteral type: null
. : ' | . : ' | Identifier name: "SIntW" type: null
. : ' | . : LetStatement
. : ' | . : ' Identifier name: "AllOnes" type: null
. : ' | . : ' CastExpr type: null
. : ' | . : ' | GroupedExpr type: null
. : ' | . : ' | . UnaryExpr operator: UnOp - type: null
. : ' | . : ' | . : GroupedExpr type: null
. : ' | . : ' | . : ' CastExpr type: null
. : ' | . : ' | . : ' | IntegerLiteral literal: 1 (1) type: null
. : ' | . : ' | . : ' | TypeLiteral type: null
. : ' | . : ' | . : ' | . Identifier name: "SIntR" type: null
. : ' | . : ' | TypeLiteral type: null
. : ' | . : ' | . Identifier name: "SIntW" type: null
. : ' | . : ' LetStatement
. : ' | . : ' | Identifier name: "result" type: null
. : ' | . : ' | IfExpr type: null
. : ' | . : ' | . BinaryExpr operator: = type: null
. : ' | . : ' | . : Identifier name: "divisor" type: null
. : ' | . : ' | . : GroupedExpr type: null
. : ' | . : ' | . : ' CastExpr type: null
. : ' | . : ' | . : ' | IntegerLiteral literal: 0 (0) type: null
. : ' | . : ' | . : ' | TypeLiteral type: null
. : ' | . : ' | . : ' | . Identifier name: "SIntW" type: null
. : ' | . : ' | . Identifier name: "dividend" type: null
. : ' | . : ' | . LetExpr type: null
. : ' | . : ' | . : Identifier name: "MinInt" type: null
. : ' | . : ' | . : CastExpr type: null
. : ' | . : ' | . : ' GroupedExpr type: null
. : ' | . : ' | . : ' | BinaryExpr operator: << type: null
. : ' | . : ' | . : ' | . GroupedExpr type: null
. : ' | . : ' | . : ' | . : CastExpr type: null
. : ' | . : ' | . : ' | . : ' IntegerLiteral literal: 1 (1) type: null
. : ' | . : ' | . : ' | . : ' TypeLiteral type: null
. : ' | . : ' | . : ' | . : ' | Identifier name: "Regs" type: null
. : ' | . : ' | . : ' | . GroupedExpr type: null
. : ' | . : ' | . : ' | . : BinaryExpr operator: - type: null
. : ' | . : ' | . : ' | . : ' GroupedExpr type: null
. : ' | . : ' | . : ' | . : ' | Identifier name: "WLen" type: null
. : ' | . : ' | . : ' | . : ' IntegerLiteral literal: 1 (1) type: null
. : ' | . : ' | . : ' TypeLiteral type: null
. : ' | . : ' | . : ' | Identifier name: "SIntW" type: null
. : ' | . : ' | . : IfExpr type: null
. : ' | . : ' | . : ' BinaryExpr operator: & type: null
. : ' | . : ' | . : ' | GroupedExpr type: null
. : ' | . : ' | . : ' | . BinaryExpr operator: = type: null
. : ' | . : ' | . : ' | . : Identifier name: "dividend" type: null
. : ' | . : ' | . : ' | . : Identifier name: "MinInt" type: null
. : ' | . : ' | . : ' | GroupedExpr type: null
. : ' | . : ' | . : ' | . BinaryExpr operator: = type: null
. : ' | . : ' | . : ' | . : Identifier name: "divisor" type: null
. : ' | . : ' | . : ' | . : Identifier name: "AllOnes" type: null
. : ' | . : ' | . : ' IntegerLiteral literal: 0 (0) type: null
. : ' | . : ' | . : ' BinaryExpr operator: % type: null
. : ' | . : ' | . : ' | Identifier name: "dividend" type: null
. : ' | . : ' | . : ' | Identifier name: "divisor" type: null
. : ' | . : ' | AssignmentStatement
. : ' | . : ' | . CallIndexExpr type: null
. : ' | . : ' | . : Identifier name: "X" type: null
. : ' | . : ' | . : ArgsIndices
. : ' | . : ' | . : ' Identifier name: "rd" type: null
. : ' | . : ' | . CastExpr type: null
. : ' | . : ' | . : GroupedExpr type: null
. : ' | . : ' | . : ' CastExpr type: null
. : ' | . : ' | . : ' | Identifier name: "result" type: null
. : ' | . : ' | . : ' | TypeLiteral type: null
. : ' | . : ' | . : ' | . Identifier name: "SInt" type: null
. : ' | . : ' | . : TypeLiteral type: null
. : ' | . : ' | . : ' Identifier name: "Regs" type: null
. : ' EncodingDefinition
. : ' | Identifier name: "REMW" type: null
. : ' | Identifier name: "opcode" type: null
. : ' | BinaryLiteral literal: 0b011'1011 (59) type: null
. : ' | Identifier name: "funct3" type: null
. : ' | BinaryLiteral literal: 0b110 (6) type: null
. : ' | Identifier name: "funct7" type: null
. : ' | BinaryLiteral literal: 0b000'0001 (1) type: null
. : ' AssemblyDefinition
. : ' | GroupedExpr type: null
. : ' | . Identifier name: "mnemonic" type: null
. : ' | . StringLiteral literal: " " (" ") type: null
. : ' | . CallIndexExpr type: null
. : ' | . : Identifier name: "register" type: null
. : ' | . : ArgsIndices
. : ' | . : ' Identifier name: "rd" type: null
. : ' | . StringLiteral literal: "," (",") type: null
. : ' | . CallIndexExpr type: null
. : ' | . : Identifier name: "register" type: null
. : ' | . : ArgsIndices
. : ' | . : ' Identifier name: "rs1" type: null
. : ' | . StringLiteral literal: "," (",") type: null
. : ' | . CallIndexExpr type: null
. : ' | . : Identifier name: "register" type: null
. : ' | . : ArgsIndices
. : ' | . : ' Identifier name: "rs2" type: null
. : ' InstructionDefinition name: "REMUW"
. : ' | Identifier name: "Rtype" type: null
. : ' | LetStatement
. : ' | . Identifier name: "dividend" type: null
. : ' | . CastExpr type: null
. : ' | . : CallIndexExpr type: null
. : ' | . : ' Identifier name: "X" type: null
. : ' | . : ' ArgsIndices
. : ' | . : ' | Identifier name: "rs1" type: null
. : ' | . : TypeLiteral type: null
. : ' | . : ' Identifier name: "UIntW" type: null
. : ' | . LetStatement
. : ' | . : Identifier name: "divisor" type: null
. : ' | . : CastExpr type: null
. : ' | . : ' CallIndexExpr type: null
. : ' | . : ' | Identifier name: "X" type: null
. : ' | . : ' | ArgsIndices
. : ' | . : ' | . Identifier name: "rs2" type: null
. : ' | . : ' TypeLiteral type: null
. : ' | . : ' | Identifier name: "UIntW" type: null
. : ' | . : LetStatement
. : ' | . : ' Identifier name: "AllOnes" type: null
. : ' | . : ' CastExpr type: null
. : ' | . : ' | GroupedExpr type: null
. : ' | . : ' | . UnaryExpr operator: UnOp - type: null
. : ' | . : ' | . : GroupedExpr type: null
. : ' | . : ' | . : ' CastExpr type: null
. : ' | . : ' | . : ' | IntegerLiteral literal: 1 (1) type: null
. : ' | . : ' | . : ' | TypeLiteral type: null
. : ' | . : ' | . : ' | . Identifier name: "SIntR" type: null
. : ' | . : ' | TypeLiteral type: null
. : ' | . : ' | . Identifier name: "UIntW" type: null
. : ' | . : ' LetStatement
. : ' | . : ' | Identifier name: "result" type: null
. : ' | . : ' | IfExpr type: null
. : ' | . : ' | . BinaryExpr operator: = type: null
. : ' | . : ' | . : Identifier name: "divisor" type: null
. : ' | . : ' | . : GroupedExpr type: null
. : ' | . : ' | . : ' CastExpr type: null
. : ' | . : ' | . : ' | IntegerLiteral literal: 0 (0) type: null
. : ' | . : ' | . : ' | TypeLiteral type: null
. : ' | . : ' | . : ' | . Identifier name: "UIntW" type: null
. : ' | . : ' | . Identifier name: "dividend" type: null
. : ' | . : ' | . BinaryExpr operator: % type: null
. : ' | . : ' | . : Identifier name: "dividend" type: null
. : ' | . : ' | . : Identifier name: "divisor" type: null
. : ' | . : ' | AssignmentStatement
. : ' | . : ' | . CallIndexExpr type: null
. : ' | . : ' | . : Identifier name: "X" type: null
. : ' | . : ' | . : ArgsIndices
. : ' | . : ' | . : ' Identifier name: "rd" type: null
. : ' | . : ' | . CastExpr type: null
. : ' | . : ' | . : GroupedExpr type: null
. : ' | . : ' | . : ' CastExpr type: null
. : ' | . : ' | . : ' | Identifier name: "result" type: null
. : ' | . : ' | . : ' | TypeLiteral type: null
. : ' | . : ' | . : ' | . Identifier name: "SInt" type: null
. : ' | . : ' | . : TypeLiteral type: null
. : ' | . : ' | . : ' Identifier name: "Regs" type: null
. : ' EncodingDefinition
. : ' | Identifier name: "REMUW" type: null
. : ' | Identifier name: "opcode" type: null
. : ' | BinaryLiteral literal: 0b011'1011 (59) type: null
. : ' | Identifier name: "funct3" type: null
. : ' | BinaryLiteral literal: 0b111 (7) type: null
. : ' | Identifier name: "funct7" type: null
. : ' | BinaryLiteral literal: 0b000'0001 (1) type: null
. : ' AssemblyDefinition
. : ' | GroupedExpr type: null
. : ' | . Identifier name: "mnemonic" type: null
. : ' | . StringLiteral literal: " " (" ") type: null
. : ' | . CallIndexExpr type: null
. : ' | . : Identifier name: "register" type: null
. : ' | . : ArgsIndices
. : ' | . : ' Identifier name: "rd" type: null
. : ' | . StringLiteral literal: "," (",") type: null
. : ' | . CallIndexExpr type: null
. : ' | . : Identifier name: "register" type: null
. : ' | . : ArgsIndices
. : ' | . : ' Identifier name: "rs1" type: null
. : ' | . StringLiteral literal: "," (",") type: null
. : ' | . CallIndexExpr type: null
. : ' | . : Identifier name: "register" type: null
. : ' | . : ArgsIndices
. : ' | . : ' Identifier name: "rs2" type: null
InstructionSetDefinition name: "RV64IM"
. Identifier name: "RV3264IM" type: null
ApplicationBinaryInterfaceDefinition name: "ABI"
. Identifier name: "RV64IM" type: null
. AliasDefinition name: "zero"
. : CallIndexExpr type: null
. : ' Identifier name: "X" type: null
. : ' ArgsIndices
. : ' | IntegerLiteral literal: 0 (0) type: null
. AliasDefinition name: "ra"
. : CallIndexExpr type: null
. : ' Identifier name: "X" type: null
. : ' ArgsIndices
. : ' | IntegerLiteral literal: 1 (1) type: null
. AliasDefinition name: "sp"
. : CallIndexExpr type: null
. : ' Identifier name: "X" type: null
. : ' ArgsIndices
. : ' | IntegerLiteral literal: 2 (2) type: null
. AliasDefinition name: "gp"
. : CallIndexExpr type: null
. : ' Identifier name: "X" type: null
. : ' ArgsIndices
. : ' | IntegerLiteral literal: 3 (3) type: null
. AliasDefinition name: "tp"
. : CallIndexExpr type: null
. : ' Identifier name: "X" type: null
. : ' ArgsIndices
. : ' | IntegerLiteral literal: 4 (4) type: null
. AliasDefinition name: "t0"
. : CallIndexExpr type: null
. : ' Identifier name: "X" type: null
. : ' ArgsIndices
. : ' | IntegerLiteral literal: 5 (5) type: null
. AliasDefinition name: "t1"
. : CallIndexExpr type: null
. : ' Identifier name: "X" type: null
. : ' ArgsIndices
. : ' | IntegerLiteral literal: 6 (6) type: null
. AliasDefinition name: "t2"
. : CallIndexExpr type: null
. : ' Identifier name: "X" type: null
. : ' ArgsIndices
. : ' | IntegerLiteral literal: 7 (7) type: null
. AliasDefinition name: "fp"
. : CallIndexExpr type: null
. : ' Identifier name: "X" type: null
. : ' ArgsIndices
. : ' | IntegerLiteral literal: 8 (8) type: null
. AliasDefinition name: "s0"
. : CallIndexExpr type: null
. : ' Identifier name: "X" type: null
. : ' ArgsIndices
. : ' | IntegerLiteral literal: 8 (8) type: null
. AliasDefinition name: "s1"
. : CallIndexExpr type: null
. : ' Identifier name: "X" type: null
. : ' ArgsIndices
. : ' | IntegerLiteral literal: 9 (9) type: null
. AliasDefinition name: "a0"
. : CallIndexExpr type: null
. : ' Identifier name: "X" type: null
. : ' ArgsIndices
. : ' | IntegerLiteral literal: 10 (10) type: null
. AliasDefinition name: "a1"
. : CallIndexExpr type: null
. : ' Identifier name: "X" type: null
. : ' ArgsIndices
. : ' | IntegerLiteral literal: 11 (11) type: null
. AliasDefinition name: "a2"
. : CallIndexExpr type: null
. : ' Identifier name: "X" type: null
. : ' ArgsIndices
. : ' | IntegerLiteral literal: 12 (12) type: null
. AliasDefinition name: "a3"
. : CallIndexExpr type: null
. : ' Identifier name: "X" type: null
. : ' ArgsIndices
. : ' | IntegerLiteral literal: 13 (13) type: null
. AliasDefinition name: "a4"
. : CallIndexExpr type: null
. : ' Identifier name: "X" type: null
. : ' ArgsIndices
. : ' | IntegerLiteral literal: 14 (14) type: null
. AliasDefinition name: "a5"
. : CallIndexExpr type: null
. : ' Identifier name: "X" type: null
. : ' ArgsIndices
. : ' | IntegerLiteral literal: 15 (15) type: null
. AliasDefinition name: "a6"
. : CallIndexExpr type: null
. : ' Identifier name: "X" type: null
. : ' ArgsIndices
. : ' | IntegerLiteral literal: 16 (16) type: null
. AliasDefinition name: "a7"
. : CallIndexExpr type: null
. : ' Identifier name: "X" type: null
. : ' ArgsIndices
. : ' | IntegerLiteral literal: 17 (17) type: null
. AliasDefinition name: "s2"
. : CallIndexExpr type: null
. : ' Identifier name: "X" type: null
. : ' ArgsIndices
. : ' | IntegerLiteral literal: 18 (18) type: null
. AliasDefinition name: "s3"
. : CallIndexExpr type: null
. : ' Identifier name: "X" type: null
. : ' ArgsIndices
. : ' | IntegerLiteral literal: 19 (19) type: null
. AliasDefinition name: "s4"
. : CallIndexExpr type: null
. : ' Identifier name: "X" type: null
. : ' ArgsIndices
. : ' | IntegerLiteral literal: 20 (20) type: null
. AliasDefinition name: "s5"
. : CallIndexExpr type: null
. : ' Identifier name: "X" type: null
. : ' ArgsIndices
. : ' | IntegerLiteral literal: 21 (21) type: null
. AliasDefinition name: "s6"
. : CallIndexExpr type: null
. : ' Identifier name: "X" type: null
. : ' ArgsIndices
. : ' | IntegerLiteral literal: 22 (22) type: null
. AliasDefinition name: "s7"
. : CallIndexExpr type: null
. : ' Identifier name: "X" type: null
. : ' ArgsIndices
. : ' | IntegerLiteral literal: 23 (23) type: null
. AliasDefinition name: "s8"
. : CallIndexExpr type: null
. : ' Identifier name: "X" type: null
. : ' ArgsIndices
. : ' | IntegerLiteral literal: 24 (24) type: null
. AliasDefinition name: "s9"
. : CallIndexExpr type: null
. : ' Identifier name: "X" type: null
. : ' ArgsIndices
. : ' | IntegerLiteral literal: 25 (25) type: null
. AliasDefinition name: "s10"
. : CallIndexExpr type: null
. : ' Identifier name: "X" type: null
. : ' ArgsIndices
. : ' | IntegerLiteral literal: 26 (26) type: null
. AliasDefinition name: "s11"
. : CallIndexExpr type: null
. : ' Identifier name: "X" type: null
. : ' ArgsIndices
. : ' | IntegerLiteral literal: 27 (27) type: null
. AliasDefinition name: "t3"
. : CallIndexExpr type: null
. : ' Identifier name: "X" type: null
. : ' ArgsIndices
. : ' | IntegerLiteral literal: 28 (28) type: null
. AliasDefinition name: "t4"
. : CallIndexExpr type: null
. : ' Identifier name: "X" type: null
. : ' ArgsIndices
. : ' | IntegerLiteral literal: 29 (29) type: null
. AliasDefinition name: "t5"
. : CallIndexExpr type: null
. : ' Identifier name: "X" type: null
. : ' ArgsIndices
. : ' | IntegerLiteral literal: 30 (30) type: null
. AliasDefinition name: "t6"
. : CallIndexExpr type: null
. : ' Identifier name: "X" type: null
. : ' ArgsIndices
. : ' | IntegerLiteral literal: 31 (31) type: null
. SpecialPurposeRegisterDefinition
. : SequenceCallExpr type: null
. : ' Identifier name: "sp" type: null
. SpecialPurposeRegisterDefinition
. : SequenceCallExpr type: null
. : ' Identifier name: "ra" type: null
. SpecialPurposeRegisterDefinition
. : SequenceCallExpr type: null
. : ' Identifier name: "gp" type: null
. SpecialPurposeRegisterDefinition
. : SequenceCallExpr type: null
. : ' Identifier name: "fp" type: null
. SpecialPurposeRegisterDefinition
. : SequenceCallExpr type: null
. : ' Identifier name: "tp" type: null
. AbiPseudoInstructionDefinition
. : Identifier name: "RET" type: null
. AbiPseudoInstructionDefinition
. : Identifier name: "CALL" type: null
. AbiPseudoInstructionDefinition
. : Identifier name: "LLA" type: null
. AbiPseudoInstructionDefinition
. : Identifier name: "LGA_64" type: null
. AbiPseudoInstructionDefinition
. : Identifier name: "LA" type: null
. SpecialPurposeRegisterDefinition
. : SequenceCallExpr type: null
. : ' Identifier name: "a0" type: null
. : SequenceCallExpr type: null
. : ' Identifier name: "a1" type: null
. SpecialPurposeRegisterDefinition
. : SequenceCallExpr type: null
. : ' Identifier name: "a0" type: null
. : SequenceCallExpr type: null
. : ' Identifier name: "a1" type: null
. SpecialPurposeRegisterDefinition
. : SequenceCallExpr type: null
. : ' Identifier name: "a0" type: null
. : SequenceCallExpr type: null
. : ' Identifier name: "a1" type: null
. : SequenceCallExpr type: null
. : ' Identifier name: "a2" type: null
. : SequenceCallExpr type: null
. : ' Identifier name: "a3" type: null
. : SequenceCallExpr type: null
. : ' Identifier name: "a4" type: null
. : SequenceCallExpr type: null
. : ' Identifier name: "a5" type: null
. : SequenceCallExpr type: null
. : ' Identifier name: "a6" type: null
. : SequenceCallExpr type: null
. : ' Identifier name: "a7" type: null
. : SequenceCallExpr type: null
. : ' Identifier name: "t0" type: null
. : SequenceCallExpr type: null
. : ' Identifier name: "t1" type: null
. : SequenceCallExpr type: null
. : ' Identifier name: "t2" type: null
. : SequenceCallExpr type: null
. : ' Identifier name: "t3" type: null
. : SequenceCallExpr type: null
. : ' Identifier name: "t4" type: null
. : SequenceCallExpr type: null
. : ' Identifier name: "t5" type: null
. : SequenceCallExpr type: null
. : ' Identifier name: "t6" type: null
. SpecialPurposeRegisterDefinition
. : SequenceCallExpr type: null
. : ' Identifier name: "ra" type: null
. : SequenceCallExpr type: null
. : ' Identifier name: "gp" type: null
. : SequenceCallExpr type: null
. : ' Identifier name: "tp" type: null
. : SequenceCallExpr type: null
. : ' Identifier name: "fp" type: null
. : SequenceCallExpr type: null
. : ' Identifier name: "s0" type: null
. : SequenceCallExpr type: null
. : ' Identifier name: "s1" type: null
. : SequenceCallExpr type: null
. : ' Identifier name: "s2" type: null
. : SequenceCallExpr type: null
. : ' Identifier name: "s3" type: null
. : SequenceCallExpr type: null
. : ' Identifier name: "s4" type: null
. : SequenceCallExpr type: null
. : ' Identifier name: "s5" type: null
. : SequenceCallExpr type: null
. : ' Identifier name: "s6" type: null
. : SequenceCallExpr type: null
. : ' Identifier name: "s7" type: null
. : SequenceCallExpr type: null
. : ' Identifier name: "s8" type: null
. : SequenceCallExpr type: null
. : ' Identifier name: "s9" type: null
. : SequenceCallExpr type: null
. : ' Identifier name: "s10" type: null
. : SequenceCallExpr type: null
. : ' Identifier name: "s11" type: null
. AbiSequenceDefinition
. : Parameter name: "rd"
. : ' TypeLiteral type: null
. : ' | Identifier name: "Bits" type: null
. : ' | IntegerLiteral literal: 5 (5) type: null
. : Parameter name: "val"
. : ' TypeLiteral type: null
. : ' | Identifier name: "SInt" type: null
. : ' | IntegerLiteral literal: 32 (32) type: null
. : InstructionCallStatement
. : ' Identifier name: "LUI" type: null
. : ' Identifier name: "rd" type: null
. : ' Identifier name: "rd" type: null
. : ' Identifier name: "imm" type: null
. : ' CallIndexExpr type: null
. : ' | Identifier name: "hi" type: null
. : ' | ArgsIndices
. : ' | . Identifier name: "val" type: null
. : InstructionCallStatement
. : ' Identifier name: "ADDI" type: null
. : ' Identifier name: "rd" type: null
. : ' Identifier name: "rd" type: null
. : ' Identifier name: "rs1" type: null
. : ' Identifier name: "rd" type: null
. : ' Identifier name: "imm" type: null
. : ' CallIndexExpr type: null
. : ' | Identifier name: "lo" type: null
. : ' | ArgsIndices
. : ' | . Identifier name: "val" type: null
. AbiSequenceDefinition
. : Parameter name: "rd"
. : ' TypeLiteral type: null
. : ' | Identifier name: "Bits" type: null
. : ' | IntegerLiteral literal: 5 (5) type: null
. : Parameter name: "val"
. : ' TypeLiteral type: null
. : ' | Identifier name: "UInt" type: null
. : ' | IntegerLiteral literal: 32 (32) type: null
. : InstructionCallStatement
. : ' Identifier name: "LUI" type: null
. : ' Identifier name: "rd" type: null
. : ' Identifier name: "rd" type: null
. : ' Identifier name: "imm" type: null
. : ' CallIndexExpr type: null
. : ' | Identifier name: "hi" type: null
. : ' | ArgsIndices
. : ' | . Identifier name: "val" type: null
. : InstructionCallStatement
. : ' Identifier name: "ADDI" type: null
. : ' Identifier name: "rd" type: null
. : ' Identifier name: "rd" type: null
. : ' Identifier name: "rs1" type: null
. : ' Identifier name: "rd" type: null
. : ' Identifier name: "imm" type: null
. : ' CallIndexExpr type: null
. : ' | Identifier name: "lo" type: null
. : ' | ArgsIndices
. : ' | . Identifier name: "val" type: null
. AbiSequenceDefinition
. : Parameter name: "rd"
. : ' TypeLiteral type: null
. : ' | Identifier name: "Bits" type: null
. : ' | IntegerLiteral literal: 5 (5) type: null
. : Parameter name: "val"
. : ' TypeLiteral type: null
. : ' | Identifier name: "UInt" type: null
. : ' | IntegerLiteral literal: 64 (64) type: null
. : InstructionCallStatement
. : ' Identifier name: "LUI" type: null
. : ' Identifier name: "rd" type: null
. : ' Identifier name: "rd" type: null
. : ' Identifier name: "imm" type: null
. : ' CallIndexExpr type: null
. : ' | Identifier name: "to32AndHi" type: null
. : ' | ArgsIndices
. : ' | . Identifier name: "val" type: null
. : InstructionCallStatement
. : ' Identifier name: "ADDI" type: null
. : ' Identifier name: "rd" type: null
. : ' Identifier name: "rd" type: null
. : ' Identifier name: "rs1" type: null
. : ' Identifier name: "rd" type: null
. : ' Identifier name: "imm" type: null
. : ' CallIndexExpr type: null
. : ' | Identifier name: "to32AndLo" type: null
. : ' | ArgsIndices
. : ' | . Identifier name: "val" type: null
. : InstructionCallStatement
. : ' Identifier name: "SLLI" type: null
. : ' Identifier name: "rd" type: null
. : ' Identifier name: "rd" type: null
. : ' Identifier name: "rs1" type: null
. : ' Identifier name: "rd" type: null
. : ' Identifier name: "sft" type: null
. : ' IntegerLiteral literal: 16 (16) type: null
. : InstructionCallStatement
. : ' Identifier name: "ORI" type: null
. : ' Identifier name: "rd" type: null
. : ' Identifier name: "rd" type: null
. : ' Identifier name: "rs1" type: null
. : ' Identifier name: "rd" type: null
. : ' Identifier name: "imm" type: null
. : ' CallIndexExpr type: null
. : ' | Identifier name: "lowerHalfHi" type: null
. : ' | ArgsIndices
. : ' | . Identifier name: "val" type: null
. : InstructionCallStatement
. : ' Identifier name: "SLLI" type: null
. : ' Identifier name: "rd" type: null
. : ' Identifier name: "rd" type: null
. : ' Identifier name: "rs1" type: null
. : ' Identifier name: "rd" type: null
. : ' Identifier name: "sft" type: null
. : ' IntegerLiteral literal: 16 (16) type: null
. : InstructionCallStatement
. : ' Identifier name: "ORI" type: null
. : ' Identifier name: "rd" type: null
. : ' Identifier name: "rd" type: null
. : ' Identifier name: "rs1" type: null
. : ' Identifier name: "rd" type: null
. : ' Identifier name: "imm" type: null
. : ' CallIndexExpr type: null
. : ' | Identifier name: "lowerHalfLo" type: null
. : ' | ArgsIndices
. : ' | . Identifier name: "val" type: null
. AbiSequenceDefinition
. : Parameter name: "rd"
. : ' TypeLiteral type: null
. : ' | Identifier name: "Bits" type: null
. : ' | IntegerLiteral literal: 5 (5) type: null
. : Parameter name: "val"
. : ' TypeLiteral type: null
. : ' | Identifier name: "SInt" type: null
. : ' | IntegerLiteral literal: 64 (64) type: null
. : InstructionCallStatement
. : ' Identifier name: "LUI" type: null
. : ' Identifier name: "rd" type: null
. : ' Identifier name: "rd" type: null
. : ' Identifier name: "imm" type: null
. : ' CallIndexExpr type: null
. : ' | Identifier name: "to32AndHi" type: null
. : ' | ArgsIndices
. : ' | . Identifier name: "val" type: null
. : InstructionCallStatement
. : ' Identifier name: "ADDI" type: null
. : ' Identifier name: "rd" type: null
. : ' Identifier name: "rd" type: null
. : ' Identifier name: "rs1" type: null
. : ' Identifier name: "rd" type: null
. : ' Identifier name: "imm" type: null
. : ' CallIndexExpr type: null
. : ' | Identifier name: "to32AndLo" type: null
. : ' | ArgsIndices
. : ' | . Identifier name: "val" type: null
. : InstructionCallStatement
. : ' Identifier name: "SLLI" type: null
. : ' Identifier name: "rd" type: null
. : ' Identifier name: "rd" type: null
. : ' Identifier name: "rs1" type: null
. : ' Identifier name: "rd" type: null
. : ' Identifier name: "sft" type: null
. : ' IntegerLiteral literal: 16 (16) type: null
. : InstructionCallStatement
. : ' Identifier name: "ORI" type: null
. : ' Identifier name: "rd" type: null
. : ' Identifier name: "rd" type: null
. : ' Identifier name: "rs1" type: null
. : ' Identifier name: "rd" type: null
. : ' Identifier name: "imm" type: null
. : ' CallIndexExpr type: null
. : ' | Identifier name: "lowerHalfHi" type: null
. : ' | ArgsIndices
. : ' | . Identifier name: "val" type: null
. : InstructionCallStatement
. : ' Identifier name: "SLLI" type: null
. : ' Identifier name: "rd" type: null
. : ' Identifier name: "rd" type: null
. : ' Identifier name: "rs1" type: null
. : ' Identifier name: "rd" type: null
. : ' Identifier name: "sft" type: null
. : ' IntegerLiteral literal: 16 (16) type: null
. : InstructionCallStatement
. : ' Identifier name: "ORI" type: null
. : ' Identifier name: "rd" type: null
. : ' Identifier name: "rd" type: null
. : ' Identifier name: "rs1" type: null
. : ' Identifier name: "rd" type: null
. : ' Identifier name: "imm" type: null
. : ' CallIndexExpr type: null
. : ' | Identifier name: "lowerHalfLo" type: null
. : ' | ArgsIndices
. : ' | . Identifier name: "val" type: null
. AbiSequenceDefinition
. : Parameter name: "rd"
. : ' TypeLiteral type: null
. : ' | Identifier name: "Bits" type: null
. : ' | IntegerLiteral literal: 5 (5) type: null
. : Parameter name: "imm"
. : ' TypeLiteral type: null
. : ' | Identifier name: "SInt" type: null
. : ' | IntegerLiteral literal: 12 (12) type: null
. : InstructionCallStatement
. : ' Identifier name: "ADDI" type: null
. : ' Identifier name: "rd" type: null
. : ' Identifier name: "rd" type: null
. : ' Identifier name: "rs1" type: null
. : ' IntegerLiteral literal: 0 (0) type: null
. : ' Identifier name: "imm" type: null
. : ' Identifier name: "imm" type: null
. AbiSequenceDefinition
. : Parameter name: "rd"
. : ' TypeLiteral type: null
. : ' | Identifier name: "Bits" type: null
. : ' | IntegerLiteral literal: 5 (5) type: null
. : Parameter name: "rs1"
. : ' TypeLiteral type: null
. : ' | Identifier name: "Bits" type: null
. : ' | IntegerLiteral literal: 5 (5) type: null
. : Parameter name: "imm"
. : ' TypeLiteral type: null
. : ' | Identifier name: "SInt" type: null
. : ' | IntegerLiteral literal: 12 (12) type: null
. : InstructionCallStatement
. : ' Identifier name: "ADDI" type: null
. : ' Identifier name: "rd" type: null
. : ' Identifier name: "rd" type: null
. : ' Identifier name: "rs1" type: null
. : ' Identifier name: "rs1" type: null
. : ' Identifier name: "imm" type: null
. : ' Identifier name: "imm" type: null
ProcessorDefinition name: "Spike"
. Identifier name: "RV64IM" type: null
. Identifier name: "ABI" type: null
. CpuProcessDefinition
. : AssignmentStatement
. : ' Identifier name: "PC" type: null
. : ' BinaryLiteral literal: 0x1000 (4096) type: null
. CpuMemoryRegionDefinition name: "DRAM"
. : Identifier name: "MEM" type: null
. : BlockStatement
. : ' AssignmentStatement
. : ' | CallIndexExpr type: null
. : ' | . SymbolExpr type: null
. : ' | . : Identifier name: "MEM" type: null
. : ' | . : IntegerLiteral literal: 4 (4) type: null
. : ' | . ArgsIndices
. : ' | . : CastExpr type: null
. : ' | . : ' BinaryLiteral literal: 0x1000 (4096) type: null
. : ' | . : ' TypeLiteral type: null
. : ' | . : ' | Identifier name: "Bits" type: null
. : ' | . : ' | IntegerLiteral literal: 64 (64) type: null
. : ' | BinaryLiteral literal: 0x00000297 (663) type: null
. : ' AssignmentStatement
. : ' | CallIndexExpr type: null
. : ' | . SymbolExpr type: null
. : ' | . : Identifier name: "MEM" type: null
. : ' | . : IntegerLiteral literal: 4 (4) type: null
. : ' | . ArgsIndices
. : ' | . : CastExpr type: null
. : ' | . : ' BinaryLiteral literal: 0x1004 (4100) type: null
. : ' | . : ' TypeLiteral type: null
. : ' | . : ' | Identifier name: "Bits" type: null
. : ' | . : ' | IntegerLiteral literal: 64 (64) type: null
. : ' | BinaryLiteral literal: 0x02828613 (42108435) type: null
. : ' AssignmentStatement
. : ' | CallIndexExpr type: null
. : ' | . SymbolExpr type: null
. : ' | . : Identifier name: "MEM" type: null
. : ' | . : IntegerLiteral literal: 4 (4) type: null
. : ' | . ArgsIndices
. : ' | . : CastExpr type: null
. : ' | . : ' BinaryLiteral literal: 0x1008 (4104) type: null
. : ' | . : ' TypeLiteral type: null
. : ' | . : ' | Identifier name: "Bits" type: null
. : ' | . : ' | IntegerLiteral literal: 64 (64) type: null
. : ' | BinaryLiteral literal: 0x00000013 (19) type: null
. : ' AssignmentStatement
. : ' | CallIndexExpr type: null
. : ' | . SymbolExpr type: null
. : ' | . : Identifier name: "MEM" type: null
. : ' | . : IntegerLiteral literal: 4 (4) type: null
. : ' | . ArgsIndices
. : ' | . : CastExpr type: null
. : ' | . : ' BinaryLiteral literal: 0x100c (4108) type: null
. : ' | . : ' TypeLiteral type: null
. : ' | . : ' | Identifier name: "Bits" type: null
. : ' | . : ' | IntegerLiteral literal: 64 (64) type: null
. : ' | BinaryLiteral literal: 0x0202b583 (33731971) type: null
. : ' AssignmentStatement
. : ' | CallIndexExpr type: null
. : ' | . SymbolExpr type: null
. : ' | . : Identifier name: "MEM" type: null
. : ' | . : IntegerLiteral literal: 4 (4) type: null
. : ' | . ArgsIndices
. : ' | . : CastExpr type: null
. : ' | . : ' BinaryLiteral literal: 0x1010 (4112) type: null
. : ' | . : ' TypeLiteral type: null
. : ' | . : ' | Identifier name: "Bits" type: null
. : ' | . : ' | IntegerLiteral literal: 64 (64) type: null
. : ' | BinaryLiteral literal: 0x0182b283 (25342595) type: null
. : ' AssignmentStatement
. : ' | CallIndexExpr type: null
. : ' | . SymbolExpr type: null
. : ' | . : Identifier name: "MEM" type: null
. : ' | . : IntegerLiteral literal: 4 (4) type: null
. : ' | . ArgsIndices
. : ' | . : CastExpr type: null
. : ' | . : ' BinaryLiteral literal: 0x1014 (4116) type: null
. : ' | . : ' TypeLiteral type: null
. : ' | . : ' | Identifier name: "Bits" type: null
. : ' | . : ' | IntegerLiteral literal: 64 (64) type: null
. : ' | BinaryLiteral literal: 0x00028067 (163943) type: null
. : ' AssignmentStatement
. : ' | CallIndexExpr type: null
. : ' | . SymbolExpr type: null
. : ' | . : Identifier name: "MEM" type: null
. : ' | . : IntegerLiteral literal: 4 (4) type: null
. : ' | . ArgsIndices
. : ' | . : CastExpr type: null
. : ' | . : ' BinaryLiteral literal: 0x1018 (4120) type: null
. : ' | . : ' TypeLiteral type: null
. : ' | . : ' | Identifier name: "Bits" type: null
. : ' | . : ' | IntegerLiteral literal: 64 (64) type: null
. : ' | BinaryLiteral literal: 0x80000000 (2147483648) type: null
. : ' AssignmentStatement
. : ' | CallIndexExpr type: null
. : ' | . SymbolExpr type: null
. : ' | . : Identifier name: "MEM" type: null
. : ' | . : IntegerLiteral literal: 4 (4) type: null
. : ' | . ArgsIndices
. : ' | . : CastExpr type: null
. : ' | . : ' BinaryLiteral literal: 0x101c (4124) type: null
. : ' | . : ' TypeLiteral type: null
. : ' | . : ' | Identifier name: "Bits" type: null
. : ' | . : ' | IntegerLiteral literal: 64 (64) type: null
. : ' | BinaryLiteral literal: 0x00000000 (0) type: null
. : ' AssignmentStatement
. : ' | CallIndexExpr type: null
. : ' | . SymbolExpr type: null
. : ' | . : Identifier name: "MEM" type: null
. : ' | . : IntegerLiteral literal: 4 (4) type: null
. : ' | . ArgsIndices
. : ' | . : CastExpr type: null
. : ' | . : ' BinaryLiteral literal: 0x1020 (4128) type: null
. : ' | . : ' TypeLiteral type: null
. : ' | . : ' | Identifier name: "Bits" type: null
. : ' | . : ' | IntegerLiteral literal: 64 (64) type: null
. : ' | BinaryLiteral literal: 0x87e00000 (2279604224) type: null
. : ' AssignmentStatement
. : ' | CallIndexExpr type: null
. : ' | . SymbolExpr type: null
. : ' | . : Identifier name: "MEM" type: null
. : ' | . : IntegerLiteral literal: 4 (4) type: null
. : ' | . ArgsIndices
. : ' | . : CastExpr type: null
. : ' | . : ' BinaryLiteral literal: 0x1024 (4132) type: null
. : ' | . : ' TypeLiteral type: null
. : ' | . : ' | Identifier name: "Bits" type: null
. : ' | . : ' | IntegerLiteral literal: 64 (64) type: null
. : ' | BinaryLiteral literal: 0x00000000 (0) type: null<|MERGE_RESOLUTION|>--- conflicted
+++ resolved
@@ -97,17 +97,13 @@
 . : ' | TypeLiteral type: null
 . : ' | . Identifier name: "UInt" type: null
 . : ' | . Identifier name: "SftLen" type: null
-<<<<<<< HEAD
 . : ' RegisterDefinition name: "X"
-=======
-. : ' RegisterFileDefinition name: "X"
 . : ' | AnnotationDefinition
 . : ' | . Identifier name: "zero" type: null
 . : ' | . CallIndexExpr type: null
 . : ' | . : Identifier name: "X" type: null
 . : ' | . : ArgsIndices
 . : ' | . : ' IntegerLiteral literal: 0 (0) type: null
->>>>>>> 1fed917b
 . : ' | TypeLiteral type: null
 . : ' | . Identifier name: "Index" type: null
 . : ' | TypeLiteral type: null
