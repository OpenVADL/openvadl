// SPDX-FileCopyrightText : © 2024 TU Wien <vadl@tuwien.ac.at>
// SPDX-License-Identifier: Apache-2.0

// RISC-V 32 / 64 I common instruction set

instruction set architecture RV3264I = {

  model ArchSize() : Id = {Arch32}        // invoke vadl -m "ArchSize=Arch64" for 64 bit arch

  constant Arch32 = 32                    // 32 bit architecture

  constant MLen   = $ArchSize()           // MLen = 32 or 64 depending on ArchSize

  using Inst     = Bits<32>               // instruction word is 32 bit
  using Regs     = Bits<MLen>             // untyped register word type
  using Bits3    = Bits< 3>               // 3 bit type
  using Bits7    = Bits< 7>               // 7 bit type
  using Index    = Bits< 5>               // 5 bit register index type for 32 registers

<<<<<<< HEAD
  [X(0) = 0]                              // register with index 0 always is 0
  register    X : Index   -> Regs    // integer register with 32 registers of 32 bits
=======
  [ zero: X(0) ]                              // register with index 0 always is 0
  register file    X : Index   -> Regs    // integer register file with 32 registers of 32 bits
>>>>>>> 1fed917b

  format Rtype : Inst =                   // Rtype register 3 operand instruction format
    { funct7 : Bits7                      // [31..25] 7 bit function code
    , rs2    : Index                      // [24..20] 2nd source register index / shamt
    , rs1    : Index                      // [19..15] 1st source register index
    , funct3 : Bits3                      // [14..12] 3 bit function code
    , rd     : Index                      // [11..7]  destination register index
    , opcode : Bits7                      // [6..0]   7 bit operation code
    , shamt  = rs2 as UInt                // 5 bit unsigned shift amount
    }

  instruction ADD : Rtype =               // 3 register operand instructions
      X(rd) := ((X(rs1) as Bits) + (X(rs2) as Bits)) as Regs

  instruction ADD2 : Rtype = {
      X(rd) := ((X(rs1) as Bits) + (X(rs2) as Bits)) as Regs

  }
}
<|MERGE_RESOLUTION|>--- conflicted
+++ resolved
@@ -17,13 +17,8 @@
   using Bits7    = Bits< 7>               // 7 bit type
   using Index    = Bits< 5>               // 5 bit register index type for 32 registers
 
-<<<<<<< HEAD
-  [X(0) = 0]                              // register with index 0 always is 0
+  [ zero: X(0) ]                              // register with index 0 always is 0
   register    X : Index   -> Regs    // integer register with 32 registers of 32 bits
-=======
-  [ zero: X(0) ]                              // register with index 0 always is 0
-  register file    X : Index   -> Regs    // integer register file with 32 registers of 32 bits
->>>>>>> 1fed917b
 
   format Rtype : Inst =                   // Rtype register 3 operand instruction format
     { funct7 : Bits7                      // [31..25] 7 bit function code
