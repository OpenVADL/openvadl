--- conflicted
+++ resolved
@@ -24,13 +24,8 @@
   using UInt5    = UInt< 5>               // 5 bit unsigned shift amount
   using UShft    = UInt<SftLen>           // 5 or 6 bit unsigned shift amount
 
-<<<<<<< HEAD
-  [X(0) = 0]                              // register with index 0 always is 0
+  [ zero: X(0) ]                              // register with index 0 always is 0
   register    X : Index   -> Regs    // integer register with 32 registers of 32 bits
-=======
-  [ zero: X(0) ]                              // register with index 0 always is 0
-  register file    X : Index   -> Regs    // integer register file with 32 registers of 32 bits
->>>>>>> 1fed917b
   program counter PC : Address            // PC points to the start of the current instruction
   memory         MEM : Address -> Byte    // byte addressed memory
 
