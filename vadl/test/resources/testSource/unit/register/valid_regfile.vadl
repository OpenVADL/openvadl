
instruction set architecture Test = {

  using Index = Bits<5>
  using Regs  = Bits<32>

  register X: Index -> Regs

<<<<<<< HEAD
  [ Y(2) = 0 ]
  register Y: Index -> Regs
=======
  [ zero: Y(2) ]
  register file Y: Index -> Regs
>>>>>>> 1fed917b

}

processor TEST implements Test = { }<|MERGE_RESOLUTION|>--- conflicted
+++ resolved
@@ -6,13 +6,8 @@
 
   register X: Index -> Regs
 
-<<<<<<< HEAD
-  [ Y(2) = 0 ]
+  [ zero: Y(2) ]
   register Y: Index -> Regs
-=======
-  [ zero: Y(2) ]
-  register file Y: Index -> Regs
->>>>>>> 1fed917b
 
 }
 
