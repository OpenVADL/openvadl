// SPDX-FileCopyrightText : © 2025 TU Wien <vadl@tuwien.ac.at>
// SPDX-License-Identifier: GPL-3.0-or-later
//
// This program is free software: you can redistribute it and/or modify
// it under the terms of the GNU General Public License as published by
// the Free Software Foundation, either version 3 of the License, or
// (at your option) any later version.
//
// This program is distributed in the hope that it will be useful,
// but WITHOUT ANY WARRANTY; without even the implied warranty of
// MERCHANTABILITY or FITNESS FOR A PARTICULAR PURPOSE.  See the
// GNU General Public License for more details.
//
// You should have received a copy of the GNU General Public License
// along with this program.  If not, see <https://www.gnu.org/licenses/>.

package vadl.ast;

import static org.hamcrest.MatcherAssert.assertThat;
import static org.hamcrest.Matchers.instanceOf;
import static org.hamcrest.Matchers.is;
import static vadl.ast.AstTestUtils.verifyPrettifiedAst;

import org.junit.jupiter.api.Assertions;
import org.junit.jupiter.api.Test;

public class AnnotationTest {
  @Test
  void constantRegister() {
    var prog = """
        instruction set architecture TEST =
        {
<<<<<<< HEAD
          [ X(0) = 0 ]
          register X : Bits<32> -> Bits<5>
=======
          [ zero : X(0) ]
          register file X : Bits<32> -> Bits<5>
>>>>>>> 1fed917b
        }
        """;
    var ast = VadlParser.parse(prog);
    var isa = (InstructionSetDefinition) ast.definitions.get(0);
    var regFile = isa.definitions.get(0);

    verifyPrettifiedAst(ast);
    assertThat(regFile.annotations.size(), is(1));
    assertThat(regFile.annotations.get(0).values.get(0), is(instanceOf(CallIndexExpr.class)));
  }

  @Test
  void keywordAnnotations() {
    var prog = """
        instruction set architecture TEST =
        {
          [ current ]
          program counter CURRENT : Bits<32>
          [ next next ]
          program counter NEXTNEXT : Bits<32>
        }
        """;
    var ast = VadlParser.parse(prog);
    verifyPrettifiedAst(ast);

    var isa = (InstructionSetDefinition) ast.definitions.get(0);
    var current = isa.definitions.get(0);

    Assertions.assertEquals(1, current.annotations.size());
    Assertions.assertEquals(1, current.annotations.get(0).keywords.size());
    Assertions.assertEquals(0, current.annotations.get(0).values.size());

    var nextNext = isa.definitions.get(1);
    Assertions.assertEquals(1, nextNext.annotations.size());
    Assertions.assertEquals(2, nextNext.annotations.get(0).keywords.size());
    Assertions.assertEquals(0, nextNext.annotations.get(0).values.size());
  }
}
<|MERGE_RESOLUTION|>--- conflicted
+++ resolved
@@ -1,77 +1,72 @@
-// SPDX-FileCopyrightText : © 2025 TU Wien <vadl@tuwien.ac.at>
-// SPDX-License-Identifier: GPL-3.0-or-later
-//
-// This program is free software: you can redistribute it and/or modify
-// it under the terms of the GNU General Public License as published by
-// the Free Software Foundation, either version 3 of the License, or
-// (at your option) any later version.
-//
-// This program is distributed in the hope that it will be useful,
-// but WITHOUT ANY WARRANTY; without even the implied warranty of
-// MERCHANTABILITY or FITNESS FOR A PARTICULAR PURPOSE.  See the
-// GNU General Public License for more details.
-//
-// You should have received a copy of the GNU General Public License
-// along with this program.  If not, see <https://www.gnu.org/licenses/>.
-
-package vadl.ast;
-
-import static org.hamcrest.MatcherAssert.assertThat;
-import static org.hamcrest.Matchers.instanceOf;
-import static org.hamcrest.Matchers.is;
-import static vadl.ast.AstTestUtils.verifyPrettifiedAst;
-
-import org.junit.jupiter.api.Assertions;
-import org.junit.jupiter.api.Test;
-
-public class AnnotationTest {
-  @Test
-  void constantRegister() {
-    var prog = """
-        instruction set architecture TEST =
-        {
-<<<<<<< HEAD
-          [ X(0) = 0 ]
-          register X : Bits<32> -> Bits<5>
-=======
-          [ zero : X(0) ]
-          register file X : Bits<32> -> Bits<5>
->>>>>>> 1fed917b
-        }
-        """;
-    var ast = VadlParser.parse(prog);
-    var isa = (InstructionSetDefinition) ast.definitions.get(0);
-    var regFile = isa.definitions.get(0);
-
-    verifyPrettifiedAst(ast);
-    assertThat(regFile.annotations.size(), is(1));
-    assertThat(regFile.annotations.get(0).values.get(0), is(instanceOf(CallIndexExpr.class)));
-  }
-
-  @Test
-  void keywordAnnotations() {
-    var prog = """
-        instruction set architecture TEST =
-        {
-          [ current ]
-          program counter CURRENT : Bits<32>
-          [ next next ]
-          program counter NEXTNEXT : Bits<32>
-        }
-        """;
-    var ast = VadlParser.parse(prog);
-    verifyPrettifiedAst(ast);
-
-    var isa = (InstructionSetDefinition) ast.definitions.get(0);
-    var current = isa.definitions.get(0);
-
-    Assertions.assertEquals(1, current.annotations.size());
-    Assertions.assertEquals(1, current.annotations.get(0).keywords.size());
-    Assertions.assertEquals(0, current.annotations.get(0).values.size());
-
-    var nextNext = isa.definitions.get(1);
-    Assertions.assertEquals(1, nextNext.annotations.size());
-    Assertions.assertEquals(2, nextNext.annotations.get(0).keywords.size());
-    Assertions.assertEquals(0, nextNext.annotations.get(0).values.size());
-  }
-}
+// SPDX-FileCopyrightText : © 2025 TU Wien <vadl@tuwien.ac.at>
+// SPDX-License-Identifier: GPL-3.0-or-later
+//
+// This program is free software: you can redistribute it and/or modify
+// it under the terms of the GNU General Public License as published by
+// the Free Software Foundation, either version 3 of the License, or
+// (at your option) any later version.
+//
+// This program is distributed in the hope that it will be useful,
+// but WITHOUT ANY WARRANTY; without even the implied warranty of
+// MERCHANTABILITY or FITNESS FOR A PARTICULAR PURPOSE.  See the
+// GNU General Public License for more details.
+//
+// You should have received a copy of the GNU General Public License
+// along with this program.  If not, see <https://www.gnu.org/licenses/>.
+
+package vadl.ast;
+
+import static org.hamcrest.MatcherAssert.assertThat;
+import static org.hamcrest.Matchers.instanceOf;
+import static org.hamcrest.Matchers.is;
+import static vadl.ast.AstTestUtils.verifyPrettifiedAst;
+
+import org.junit.jupiter.api.Assertions;
+import org.junit.jupiter.api.Test;
+
+public class AnnotationTest {
+  @Test
+  void constantRegister() {
+    var prog = """
+        instruction set architecture TEST =
+        {
+          [ zero : X(0) ]
+          register X : Bits<32> -> Bits<5>
+        }
+        """;
+    var ast = VadlParser.parse(prog);
+    var isa = (InstructionSetDefinition) ast.definitions.get(0);
+    var regFile = isa.definitions.get(0);
+
+    verifyPrettifiedAst(ast);
+    assertThat(regFile.annotations.size(), is(1));
+    assertThat(regFile.annotations.get(0).values.get(0), is(instanceOf(CallIndexExpr.class)));
+  }
+
+  @Test
+  void keywordAnnotations() {
+    var prog = """
+        instruction set architecture TEST =
+        {
+          [ current ]
+          program counter CURRENT : Bits<32>
+          [ next next ]
+          program counter NEXTNEXT : Bits<32>
+        }
+        """;
+    var ast = VadlParser.parse(prog);
+    verifyPrettifiedAst(ast);
+
+    var isa = (InstructionSetDefinition) ast.definitions.get(0);
+    var current = isa.definitions.get(0);
+
+    Assertions.assertEquals(1, current.annotations.size());
+    Assertions.assertEquals(1, current.annotations.get(0).keywords.size());
+    Assertions.assertEquals(0, current.annotations.get(0).values.size());
+
+    var nextNext = isa.definitions.get(1);
+    Assertions.assertEquals(1, nextNext.annotations.size());
+    Assertions.assertEquals(2, nextNext.annotations.get(0).keywords.size());
+    Assertions.assertEquals(0, nextNext.annotations.get(0).values.size());
+  }
+}