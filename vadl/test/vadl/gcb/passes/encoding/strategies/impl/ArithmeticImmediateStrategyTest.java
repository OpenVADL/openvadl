package vadl.gcb.passes.encoding.strategies.impl;

import static org.assertj.core.api.Assertions.assertThat;
import static org.junit.jupiter.api.Assertions.assertEquals;
import static org.junit.jupiter.api.Assertions.assertNotNull;

import java.util.List;
import java.util.stream.Stream;
import org.junit.jupiter.api.Disabled;
import org.junit.jupiter.api.Test;
import org.junit.jupiter.params.ParameterizedTest;
import org.junit.jupiter.params.provider.Arguments;
import org.junit.jupiter.params.provider.MethodSource;
import vadl.AbstractTest;
import vadl.types.BitsType;
import vadl.types.BuiltInTable;
import vadl.types.DataType;
import vadl.types.Type;
import vadl.viam.Constant;
import vadl.viam.Format;
import vadl.viam.Function;
import vadl.viam.Parameter;
import vadl.viam.graph.NodeList;
import vadl.viam.graph.control.ReturnNode;
import vadl.viam.graph.control.StartNode;
import vadl.viam.graph.dependency.BuiltInCall;
import vadl.viam.graph.dependency.ConstantNode;
import vadl.viam.graph.dependency.FieldRefNode;
import vadl.viam.graph.dependency.TypeCastNode;
import vadl.viam.matching.TreeMatcher;
import vadl.viam.matching.impl.BuiltInMatcher;
import vadl.viam.matching.impl.ConstantValueMatcher;
import vadl.viam.matching.impl.FuncParamMatcher;

class ArithmeticImmediateStrategyTest extends AbstractTest {
  ArithmeticImmediateStrategy strategy = new ArithmeticImmediateStrategy();

  private static Stream<Arguments> allowedBuiltIns() {
    return Stream.of(Arguments.of(
        BuiltInTable.ADD,
        BuiltInTable.SUB
    ));
  }

  private static Stream<Arguments> notAllowedBuiltIns() {
    return Stream.of(Arguments.of(
        BuiltInTable.LSL
    ));
  }

  @ParameterizedTest
  @MethodSource("allowedBuiltIns")
  void checkIfApplicable_shouldReturnTrue(BuiltInTable.BuiltIn builtIn) {
    var format = createFormat("formatValue", BitsType.bits(32));
    var field = createField("fieldValue",
        DataType.bits(20), new Constant.BitSlice(
            new Constant.BitSlice.Part[] {Constant.BitSlice.Part.of(19, 0)}), format);
    var accessFunction = createFunctionWithoutParam("functionValue", DataType.unsignedInt(32));
    accessFunction.behavior().addWithInputs(new BuiltInCall(builtIn, new NodeList<>() {
      // params required
    }, DataType.unsignedInt(32)));
    accessFunction.behavior().addWithInputs(new FieldRefNode(field, DataType.unsignedInt(20)));

    var result =
        strategy.checkIfApplicable(new Format.FieldAccess(createIdentifier("identifierValue"),
            accessFunction,
            createFunction("encodingNameValue", new Parameter(createIdentifier("identifierValue"),
                DataType.unsignedInt(32)), DataType.unsignedInt(32)),
            createFunction("predicateNameValue", new Parameter(createIdentifier("identifierValue"),
                DataType.unsignedInt(32)), DataType.unsignedInt(32))));

    assertThat(result).isTrue();
  }

  @ParameterizedTest
  @MethodSource("notAllowedBuiltIns")
  void checkIfApplicable_shouldReturnFalse(BuiltInTable.BuiltIn builtIn) {
    var format = createFormat("formatValue", BitsType.bits(32));
    var field = createField("fieldValue",
        DataType.bits(20), new Constant.BitSlice(
            new Constant.BitSlice.Part[] {Constant.BitSlice.Part.of(19, 0)}), format);
    var accessFunction = createFunctionWithoutParam("functionValue", DataType.unsignedInt(32));
    accessFunction.behavior().addWithInputs(new BuiltInCall(builtIn, new NodeList<>() {
      // params required
    }, DataType.unsignedInt(32)));
    accessFunction.behavior().addWithInputs(new FieldRefNode(field, DataType.unsignedInt(20)));

    var result =
        strategy.checkIfApplicable(new Format.FieldAccess(createIdentifier("identifierValue"),
            accessFunction,
            createFunction("encodingNameValue", new Parameter(createIdentifier("identifierValue"),
                DataType.unsignedInt(32)), DataType.unsignedInt(32)),
            createFunction("predicateNameValue", new Parameter(createIdentifier("identifierValue"),
                DataType.unsignedInt(32)), DataType.unsignedInt(32))));

    assertThat(result).isFalse();
  }

  @Test
  void shouldCreateEncoding_whenSubInAccessFunction() {
    // Given
    var format = createFormat("formatValue", BitsType.bits(32));
    var accessFunction = createFunctionWithoutParam("functionValue", DataType.unsignedInt(32));
    var field = createField("fieldValue",
        DataType.bits(20), new Constant.BitSlice(
            new Constant.BitSlice.Part[] {Constant.BitSlice.Part.of(19, 0)}), format);

    // Setup behavior
    var returnNode =
        new ReturnNode(new TypeCastNode(new BuiltInCall(BuiltInTable.SUB,
            new NodeList<>(
                new ConstantNode(Constant.Value.of(
                    31, DataType.unsignedInt(32))),
                new FieldRefNode(field, DataType.bits(20))
            ), Type.unsignedInt(32)),
            Type.unsignedInt(32)));
    var startNode = new StartNode(returnNode);
    accessFunction.behavior().addWithInputs(returnNode);
    accessFunction.behavior().addWithInputs(startNode);

    var fieldAccess = createFieldAccess("fieldAccessValue",
        accessFunction);
    format.setFieldAccesses(new Format.FieldAccess[] {fieldAccess});

    // When
    strategy.generateEncoding(fieldAccess);

    // Then
    assertNotNull(fieldAccess.encoding());
    assertNotNull(fieldAccess.encoding().behavior());
    assertEquals(fieldAccess.encoding().returnType(), DataType.bits(20));

    // Checks if the SUB remains and the FuncParameter does not have a NegatedNode as wrapper.
    // Note we check for "ADD" because the strategy inverts all the SUBs into ADDS
    var hasNotNegatedFuncParam = TreeMatcher.matches(fieldAccess.encoding().behavior().getNodes(),
        new BuiltInMatcher(BuiltInTable.ADD, List.of(
            new ConstantValueMatcher(
                Constant.Value.of(31, DataType.unsignedInt(32))
            ),
            new BuiltInMatcher(BuiltInTable.NEG,
                new BuiltInMatcher(BuiltInTable.NEG,
                    new FuncParamMatcher(DataType.unsignedInt(32))))
        )));

    assertThat(hasNotNegatedFuncParam).isNotEmpty();
  }

  @Test
  void shouldCreateEncoding_whenAddInAccessFunction() {
    // Given
    var format = createFormat("formatValue", BitsType.bits(32));
    var accessFunction = createFunctionWithoutParam("functionValue", DataType.unsignedInt(32));
    var field = createField("fieldValue",
        DataType.bits(20), new Constant.BitSlice(
            new Constant.BitSlice.Part[] {Constant.BitSlice.Part.of(19, 0)}), format);

    // Setup behavior
    var returnNode =
        new ReturnNode(new TypeCastNode(new BuiltInCall(BuiltInTable.ADD,
            new NodeList<>(
                new ConstantNode(Constant.Value.of(
                    31, DataType.unsignedInt(32))),
                new FieldRefNode(field, DataType.bits(20))
            ), Type.unsignedInt(32)),
            Type.unsignedInt(32)));
    var startNode = new StartNode(returnNode);
    accessFunction.behavior().addWithInputs(returnNode);
    accessFunction.behavior().addWithInputs(startNode);

    var fieldAccess = createFieldAccess("fieldAccessValue",
        accessFunction);
    format.setFieldAccesses(new Format.FieldAccess[] {fieldAccess});

    // When
    strategy.generateEncoding(fieldAccess);

    // Then
    assertNotNull(fieldAccess.encoding());
    assertNotNull(fieldAccess.encoding().behavior());
    assertEquals(fieldAccess.encoding().returnType(), DataType.bits(20));

    // Checks whether the SUB has been inverted and a NegatedNode exists.
    var hasNegatedFuncParam = TreeMatcher.matches(fieldAccess.encoding().behavior().getNodes(),
<<<<<<< HEAD
        new BuiltInMatcher(BuiltInTable.ADD, List.of(
            new BuiltInMatcher(BuiltInTable.NEG,
                new FuncParamMatcher(DataType.unsignedInt(32))),
            new ConstantValueMatcher(
                Constant.Value.of(31, DataType.unsignedInt(32))
            )
=======
        new BuiltInMatcher(BuiltInTable.SUB, List.of(
            new ConstantValueMatcher(
                new Constant.Value(BigInteger.valueOf(31), DataType.unsignedInt(32))
            ),
            new FuncParamMatcher(DataType.unsignedInt(32))
>>>>>>> 7d066284
        )));

    assertThat(hasNegatedFuncParam).isNotEmpty();
  }
}<|MERGE_RESOLUTION|>--- conflicted
+++ resolved
@@ -181,20 +181,11 @@
 
     // Checks whether the SUB has been inverted and a NegatedNode exists.
     var hasNegatedFuncParam = TreeMatcher.matches(fieldAccess.encoding().behavior().getNodes(),
-<<<<<<< HEAD
-        new BuiltInMatcher(BuiltInTable.ADD, List.of(
-            new BuiltInMatcher(BuiltInTable.NEG,
-                new FuncParamMatcher(DataType.unsignedInt(32))),
+        new BuiltInMatcher(BuiltInTable.SUB, List.of(
             new ConstantValueMatcher(
                 Constant.Value.of(31, DataType.unsignedInt(32))
-            )
-=======
-        new BuiltInMatcher(BuiltInTable.SUB, List.of(
-            new ConstantValueMatcher(
-                new Constant.Value(BigInteger.valueOf(31), DataType.unsignedInt(32))
             ),
             new FuncParamMatcher(DataType.unsignedInt(32))
->>>>>>> 7d066284
         )));
 
     assertThat(hasNegatedFuncParam).isNotEmpty();
