--- conflicted
+++ resolved
@@ -20,7 +20,6 @@
 import vadl.viam.graph.dependency.BuiltInCall;
 import vadl.viam.graph.dependency.ConstantNode;
 import vadl.viam.graph.dependency.FuncCallNode;
-import vadl.viam.graph.dependency.TypeCastNode;
 
 class EncodingCodeGeneratorVisitorTest extends AbstractTest {
   StringWriter writer;
@@ -32,10 +31,6 @@
     visitor = new EncodingCodeGeneratorVisitor(writer);
   }
 
-<<<<<<< HEAD
-  private static Stream<Arguments> getTypesWithCastExpressionAndBitMask() {
-    return Stream.of(
-=======
   @Test
   void constant_shouldReturnNumber() {
     var constant = Constant.Value.of(1, DataType.unsignedInt(32));
@@ -109,42 +104,19 @@
 
   private static Stream<Arguments> getTypesWithCastExpressionAndBitMask() {
     return Stream.of(
->>>>>>> 75a1f631
         Arguments.of(DataType.bool(), "((uint128_t) 1) & 1"),
-        Arguments.of(DataType.signedInt(8), "((uint128_t) 1) & (1U << 8) - 1"),
-        Arguments.of(DataType.signedInt(16), "((uint128_t) 1) & (1U << 16) - 1"),
-        Arguments.of(DataType.signedInt(32), "((uint128_t) 1) & (1U << 32) - 1"),
-        Arguments.of(DataType.signedInt(64), "((uint128_t) 1) & (1U << 64) - 1"),
-        Arguments.of(DataType.signedInt(128), "((uint128_t) 1) & (1U << 128) - 1"),
-        Arguments.of(DataType.unsignedInt(8), "((uint128_t) 1) & (1U << 8) - 1"),
-        Arguments.of(DataType.unsignedInt(16), "((uint128_t) 1) & (1U << 16) - 1"),
-        Arguments.of(DataType.unsignedInt(32), "((uint128_t) 1) & (1U << 32) - 1"),
-        Arguments.of(DataType.unsignedInt(64), "((uint128_t) 1) & (1U << 64) - 1"),
-        Arguments.of(DataType.unsignedInt(128), "((uint128_t) 1) & (1U << 128) - 1")
+        Arguments.of(DataType.signedInt(8), "((uint128_t) 1) & ((1U << 8) - 1)"),
+        Arguments.of(DataType.signedInt(16), "((uint128_t) 1) & ((1U << 16) - 1)"),
+        Arguments.of(DataType.signedInt(32), "((uint128_t) 1) & ((1U << 32) - 1)"),
+        Arguments.of(DataType.signedInt(64), "((uint128_t) 1) & ((1U << 64) - 1)"),
+        Arguments.of(DataType.signedInt(128), "((uint128_t) 1) & ((1U << 128) - 1)"),
+        Arguments.of(DataType.unsignedInt(8), "((uint128_t) 1) & ((1U << 8) - 1)"),
+        Arguments.of(DataType.unsignedInt(16), "((uint128_t) 1) & ((1U << 16) - 1)"),
+        Arguments.of(DataType.unsignedInt(32), "((uint128_t) 1) & ((1U << 32) - 1)"),
+        Arguments.of(DataType.unsignedInt(64), "((uint128_t) 1) & ((1U << 64) - 1)"),
+        Arguments.of(DataType.unsignedInt(128), "((uint128_t) 1) & ((1U << 128) - 1)")
     );
   }
-
-  @ParameterizedTest
-<<<<<<< HEAD
-  @MethodSource("getTypesWithCastExpressionAndBitMask")
-  void upcastedTypeCastNode_shouldGenerateCpp(DataType type, String expected) {
-    var constant = new Constant.Value(BigInteger.ONE, DataType.unsignedInt(32));
-=======
-  @MethodSource("getTypesWithCastExpression")
-  void typeCastNode_shouldGenerateCpp(DataType type, String expected) {
-    var constant = Constant.Value.of(1, DataType.unsignedInt(32));
->>>>>>> 75a1f631
-    var node = new ConstantNode(constant);
-
-    // When
-    // We cast to the largest bitWidth
-    visitor.visit(new UpcastedTypeCastNode(node, DataType.unsignedInt(128), type));
-
-    // Then
-    assertEquals(expected, writer.toString());
-  }
-<<<<<<< HEAD
-=======
 
   @ParameterizedTest
   @MethodSource("getTypesWithCastExpressionAndBitMask")
@@ -174,5 +146,4 @@
     // Then
     assertEquals("1 + 1", writer.toString());
   }
->>>>>>> 75a1f631
 }